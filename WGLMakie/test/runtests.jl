--- conflicted
+++ resolved
@@ -1,10 +1,6 @@
 using FileIO
 using WGLMakie, Makie, Test
 using WGLMakie.JSServe
-<<<<<<< HEAD
-=======
-import Electron
->>>>>>> eda228a3
 using ReferenceTests
 import Electron
 
