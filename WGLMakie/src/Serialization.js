import * as THREE from "./THREE.js";
import * as Camera from "./Camera.js";
<<<<<<< HEAD
import { create_line, create_linesegments } from "./Lines.js";
=======
import * as THREE from "https://cdn.esm.sh/v66/three@0.157/es2021/three.js";
>>>>>>> 2d47976f

// global scene cache to look them up for dynamic operations in Makie
// e.g. insert!(scene, plot) / delete!(scene, plot)
const scene_cache = {};
const plot_cache = {};
const TEXTURE_ATLAS = [undefined];

function add_scene(scene_id, three_scene) {
    scene_cache[scene_id] = three_scene;
}

export function find_scene(scene_id) {
    return scene_cache[scene_id];
}

export function delete_scene(scene_id) {
    const scene = scene_cache[scene_id];
    if (!scene) {
        return;
    }
    while (scene.children.length > 0) {
        scene.remove(scene.children[0]);
    }
    delete scene_cache[scene_id];
}

export function find_plots(plot_uuids) {
    const plots = [];
    plot_uuids.forEach((id) => {
        const plot = plot_cache[id];
        if (plot) {
            plots.push(plot);
        }
    });
    return plots;
}

export function delete_scenes(scene_uuids, plot_uuids) {
    plot_uuids.forEach((plot_id) => {
        delete plot_cache[plot_id];
    });
    scene_uuids.forEach((scene_id) => {
        delete_scene(scene_id);
    });
}

export function insert_plot(scene_id, plot_data) {
    const scene = find_scene(scene_id);
    plot_data.forEach((plot) => {
        add_plot(scene, plot);
    });
}

export function delete_plots(scene_id, plot_uuids) {
    console.log(`deleting plots!: ${plot_uuids}`);
    const scene = find_scene(scene_id);
    const plots = find_plots(plot_uuids);
    plots.forEach((p) => {
        scene.remove(p);
        delete plot_cache[p];
    });
}

function convert_texture(data) {
    const tex = create_texture(data);
    tex.needsUpdate = true;
    tex.minFilter = THREE[data.minFilter];
    tex.magFilter = THREE[data.magFilter];
    tex.anisotropy = data.anisotropy;
    tex.wrapS = THREE[data.wrapS];
    if (data.size.length > 1) {
        tex.wrapT = THREE[data.wrapT];
    }
    if (data.size.length > 2) {
        tex.wrapR = THREE[data.wrapR];
    }
    return tex;
}

function is_three_fixed_array(value) {
    return (
        value instanceof THREE.Vector2 ||
        value instanceof THREE.Vector3 ||
        value instanceof THREE.Vector4 ||
        value instanceof THREE.Matrix4
    );
}

function to_uniform(data) {
    if (data.type !== undefined) {
        if (data.type == "Sampler") {
            return convert_texture(data);
        }
        throw new Error(`Type ${data.type} not known`);
    }
    if (Array.isArray(data) || ArrayBuffer.isView(data)) {
        if (!data.every((x) => typeof x === "number")) {
            // if not all numbers, we just leave it
            return data;
        }
        // else, we convert it to THREE vector/matrix types
        if (data.length == 2) {
            return new THREE.Vector2().fromArray(data);
        }
        if (data.length == 3) {
            return new THREE.Vector3().fromArray(data);
        }
        if (data.length == 4) {
            return new THREE.Vector4().fromArray(data);
        }
        if (data.length == 16) {
            const mat = new THREE.Matrix4();
            mat.fromArray(data);
            return mat;
        }
    }
    // else, leave unchanged
    return data;
}

export function deserialize_uniforms(data) {
    const result = {};
    // Deno may change constructor names..so...

    for (const name in data) {
        const value = data[name];
        // this is already a uniform - happens when we attach additional
        // uniforms like the camera matrices in a later stage!
        if (value instanceof THREE.Uniform) {
            // nothing needs to be converted
            result[name] = value;
        } else {
            const ser = to_uniform(value);
            result[name] = new THREE.Uniform(ser);
        }
    }
    return result;
}

export function deserialize_plot(data) {
    let mesh;
    const update_visible = (v) => {
        mesh.visible = v;
        // don't return anything, since that will disable on_update callback
        return;
    };
    if (data.plot_type === "lines") {
        mesh = create_line(data);
    } else if (data.plot_type === "linesegments") {
        mesh = create_linesegments(data);
    } else if ("instance_attributes" in data) {
        mesh = create_instanced_mesh(data);
    } else {
        mesh = create_mesh(data);
    }
    mesh.name = data.name;
    mesh.frustumCulled = false;
    mesh.matrixAutoUpdate = false;
    mesh.plot_uuid = data.uuid;
    update_visible(data.visible.value);
    data.visible.on(update_visible);
    connect_uniforms(mesh, data.uniform_updater);
    if (!(data.plot_type === "lines" || data.plot_type === "linesegments")) {
        connect_attributes(mesh, data.attribute_updater);
    }
    return mesh;
}

const ON_NEXT_INSERT = new Set();

export function on_next_insert(f) {
    ON_NEXT_INSERT.add(f);
}

export function add_plot(scene, plot_data) {
    // fill in the camera uniforms, that we don't sent in serialization per plot
    const cam = scene.wgl_camera;
    const identity = new THREE.Uniform(new THREE.Matrix4());
    if (plot_data.cam_space == "data") {
        plot_data.uniforms.view = cam.view;
        plot_data.uniforms.projection = cam.projection;
        plot_data.uniforms.projectionview = cam.projectionview;
        plot_data.uniforms.eyeposition = cam.eyeposition;
    } else if (plot_data.cam_space == "pixel") {
        plot_data.uniforms.view = identity;
        plot_data.uniforms.projection = cam.pixel_space;
        plot_data.uniforms.projectionview = cam.pixel_space;
    } else if (plot_data.cam_space == "relative") {
        plot_data.uniforms.view = identity;
        plot_data.uniforms.projection = cam.relative_space;
        plot_data.uniforms.projectionview = cam.relative_space;
    } else {
        // clip space
        plot_data.uniforms.view = identity;
        plot_data.uniforms.projection = identity;
        plot_data.uniforms.projectionview = identity;
    }
    const {px_per_unit} = scene.screen;
    plot_data.uniforms.resolution = cam.resolution;
    plot_data.uniforms.px_per_unit = new THREE.Uniform(px_per_unit);

    if (plot_data.uniforms.preprojection) {
        const { space, markerspace } = plot_data;
        plot_data.uniforms.preprojection = cam.preprojection_matrix(
            space.value,
            markerspace.value
        );
    }
    const p = deserialize_plot(plot_data);
    plot_cache[plot_data.uuid] = p;
    scene.add(p);
    // execute all next insert callbacks
    const next_insert = new Set(ON_NEXT_INSERT); // copy
    next_insert.forEach((f) => f());
}

function connect_uniforms(mesh, updater) {
    updater.on(([name, data]) => {
        // this is the initial value, which shouldn't end up getting updated -
        // TODO, figure out why this gets pushed!!
        if (name === "none") {
            return;
        }
        const uniform = mesh.material.uniforms[name];
        if (uniform.value.isTexture) {
            const im_data = uniform.value.image;
            const [size, tex_data] = data;
            if (tex_data.length == im_data.data.length) {
                im_data.data.set(tex_data);
            } else {
                const old_texture = uniform.value;
                uniform.value = re_create_texture(old_texture, tex_data, size);
                old_texture.dispose();
            }
            uniform.value.needsUpdate = true;
        } else {
            if (is_three_fixed_array(uniform.value)) {
                uniform.value.fromArray(data);
            } else {
                uniform.value = data;
            }
        }
    });
}

function convert_RGB_to_RGBA(rgbArray) {
    const length = rgbArray.length;
    const rgbaArray = new Float32Array((length / 3) * 4);

    for (let i = 0, j = 0; i < length; i += 3, j += 4) {
        rgbaArray[j] = rgbArray[i]; // R
        rgbaArray[j + 1] = rgbArray[i + 1]; // G
        rgbaArray[j + 2] = rgbArray[i + 2]; // B
        rgbaArray[j + 3] = 1.0; // A
    }

    return rgbaArray;
}


function create_texture(data) {
    const buffer = data.data;
    if (data.size.length == 3) {
        const tex = new THREE.Data3DTexture(
            buffer,
            data.size[0],
            data.size[1],
            data.size[2]
        );
        tex.format = THREE[data.three_format];
        tex.type = THREE[data.three_type];
        return tex;
    } else {
        // a little optimization to not send the texture atlas over & over again
        let tex_data;
        if (buffer == "texture_atlas") {
            tex_data = TEXTURE_ATLAS[0].value;
        } else {
            tex_data = buffer;
        }
        let format = THREE[data.three_format];
        if (data.three_format == "RGBFormat") {
            tex_data = convert_RGB_to_RGBA(tex_data);
            format = THREE.RGBAFormat;
        }
        return new THREE.DataTexture(
            tex_data,
            data.size[0],
            data.size[1],
            format,
            THREE[data.three_type]
        );
    }
}

function re_create_texture(old_texture, buffer, size) {
    let tex;
    if (size.length == 3) {
        tex = new THREE.Data3DTexture(buffer, size[0], size[1], size[2]);
        tex.format = old_texture.format;
        tex.type = old_texture.type;
    } else {
        tex = new THREE.DataTexture(
            buffer,
            size[0],
            size[1] ? size[1] : 1,
            old_texture.format,
            old_texture.type
        );
    }
    tex.minFilter = old_texture.minFilter
    tex.magFilter = old_texture.magFilter
    tex.anisotropy = old_texture.anisotropy
    tex.wrapS = old_texture.wrapS
    if (size.length > 1) {
        tex.wrapT = old_texture.wrapT
    }
    if (size.length > 2) {
        tex.wrapR = old_texture.wrapR
    }
    return tex
}
function BufferAttribute(buffer) {
    const jsbuff = new THREE.BufferAttribute(buffer.flat, buffer.type_length);
    jsbuff.setUsage(THREE.DynamicDrawUsage);
    return jsbuff;
}

function InstanceBufferAttribute(buffer) {
    const jsbuff = new THREE.InstancedBufferAttribute(
        buffer.flat,
        buffer.type_length
    );
    jsbuff.setUsage(THREE.DynamicDrawUsage);
    return jsbuff;
}

function attach_geometry(buffer_geometry, vertexarrays, faces) {
    for (const name in vertexarrays) {
        const buff = vertexarrays[name];
        let buffer;
        if (buff.to_update) {
            buffer = new THREE.BufferAttribute(buff.to_update, buff.itemSize);
        } else {
            buffer = BufferAttribute(buff);
        }
        buffer_geometry.setAttribute(name, buffer);
    }
    buffer_geometry.setIndex(faces);
    buffer_geometry.boundingSphere = new THREE.Sphere();
    // don't use intersection / culling
    buffer_geometry.boundingSphere.radius = 10000000000000;
    buffer_geometry.frustumCulled = false;
    return buffer_geometry;
}

function attach_instanced_geometry(buffer_geometry, instance_attributes) {
    for (const name in instance_attributes) {
        const buffer = InstanceBufferAttribute(instance_attributes[name]);
        buffer_geometry.setAttribute(name, buffer);
    }
}

function recreate_geometry(mesh, vertexarrays, faces) {
    const buffer_geometry = new THREE.BufferGeometry();
    attach_geometry(buffer_geometry, vertexarrays, faces);
    mesh.geometry.dispose();
    mesh.geometry = buffer_geometry;
    mesh.needsUpdate = true;
}

function recreate_instanced_geometry(mesh) {
    const buffer_geometry = new THREE.InstancedBufferGeometry();
    const vertexarrays = {};
    const instance_attributes = {};
    const faces = [...mesh.geometry.index.array];
    Object.keys(mesh.geometry.attributes).forEach((name) => {
        const buffer = mesh.geometry.attributes[name];
        // really dont know why copying an array is considered rocket science in JS
        const copy = buffer.to_update
            ? buffer.to_update
            : buffer.array.map((x) => x);
        if (buffer.isInstancedBufferAttribute) {
            instance_attributes[name] = {
                flat: copy,
                type_length: buffer.itemSize,
            };
        } else {
            vertexarrays[name] = {
                flat: copy,
                type_length: buffer.itemSize,
            };
        }
    });
    attach_geometry(buffer_geometry, vertexarrays, faces);
    attach_instanced_geometry(buffer_geometry, instance_attributes);
    mesh.geometry.dispose();
    mesh.geometry = buffer_geometry;
    mesh.needsUpdate = true;
}

function create_material(program) {
    const is_volume = "volumedata" in program.uniforms;
    return new THREE.RawShaderMaterial({
        uniforms: deserialize_uniforms(program.uniforms),
        vertexShader: program.vertex_source,
        fragmentShader: program.fragment_source,
        side: is_volume ? THREE.BackSide : THREE.DoubleSide,
        transparent: true,
        glslVersion: THREE.GLSL3,
        depthTest: !program.overdraw.value,
        depthWrite: !program.transparency.value,
    });
}

function create_mesh(program) {
    const buffer_geometry = new THREE.BufferGeometry();
    const faces = new THREE.BufferAttribute(program.faces.value, 1);
    attach_geometry(buffer_geometry, program.vertexarrays, faces);
    const material = create_material(program);
    const mesh = new THREE.Mesh(buffer_geometry, material);
    program.faces.on((x) => {
        mesh.geometry.setIndex(new THREE.BufferAttribute(x, 1));
    });
    return mesh;
}

function create_instanced_mesh(program) {
    const buffer_geometry = new THREE.InstancedBufferGeometry();
    const faces = new THREE.BufferAttribute(program.faces.value, 1);
    attach_geometry(buffer_geometry, program.vertexarrays, faces);
    attach_instanced_geometry(buffer_geometry, program.instance_attributes);
    const material = create_material(program);
    const mesh = new THREE.Mesh(buffer_geometry, material);
    program.faces.on((x) => {
        mesh.geometry.setIndex(new THREE.BufferAttribute(x, 1));
    });
    return mesh;
}

function first(x) {
    return x[Object.keys(x)[0]];
}

function connect_attributes(mesh, updater) {
    const instance_buffers = {};
    const geometry_buffers = {};
    let first_instance_buffer;
    const real_instance_length = [0];
    let first_geometry_buffer;
    const real_geometry_length = [0];

    function re_assign_buffers() {
        const attributes = mesh.geometry.attributes;
        Object.keys(attributes).forEach((name) => {
            const buffer = attributes[name];
            if (buffer.isInstancedBufferAttribute) {
                instance_buffers[name] = buffer;
            } else {
                geometry_buffers[name] = buffer;
            }
        });
        first_instance_buffer = first(instance_buffers);
        // not all meshes have instances!
        if (first_instance_buffer) {
            real_instance_length[0] = first_instance_buffer.count;
        }
        first_geometry_buffer = first(geometry_buffers);
        real_geometry_length[0] = first_geometry_buffer.count;
    }

    re_assign_buffers();

    updater.on(([name, new_values, length]) => {
        const buffer = mesh.geometry.attributes[name];
        let buffers;
        let first_buffer;
        let real_length;
        let is_instance = false;
        // First, we need to figure out if this is an instance / geometry buffer
        if (name in instance_buffers) {
            buffers = instance_buffers;
            first_buffer = first_instance_buffer;
            real_length = real_instance_length;
            is_instance = true;
        } else {
            buffers = geometry_buffers;
            first_buffer = first_geometry_buffer;
            real_length = real_geometry_length;
        }
        if (length <= real_length[0]) {
            // this is simple - we can just update the values
            buffer.set(new_values);
            buffer.needsUpdate = true;
            if (is_instance) {
                mesh.geometry.instanceCount = length;
            }
        } else {
            // resizing is a bit more complex
            // first we directly overwrite the array - this
            // won't have any effect, but like this we can collect the
            // newly sized arrays untill all of them have the same length
            buffer.to_update = new_values;
            const all_have_same_length = Object.values(buffers).every(
                (x) => x.to_update && x.to_update.length / x.itemSize == length
            );
            if (all_have_same_length) {
                if (is_instance) {
                    recreate_instanced_geometry(mesh);
                    // we just replaced geometry & all buffers, so we need to update these
                    re_assign_buffers();
                    mesh.geometry.instanceCount =
                        new_values.length / buffer.itemSize;
                } else {
                    recreate_geometry(mesh, buffers, mesh.geometry.index);
                    re_assign_buffers();
                }
            }
        }
    });
}

export function deserialize_scene(data, screen) {
    const scene = new THREE.Scene();
    scene.screen = screen;
    const { canvas } = screen;
    add_scene(data.uuid, scene);
    scene.scene_uuid = data.uuid;
    scene.frustumCulled = false;
    scene.pixelarea = data.pixelarea;
    scene.backgroundcolor = data.backgroundcolor;
    scene.clearscene = data.clearscene;
    scene.visible = data.visible;

    const camera = new Camera.MakieCamera();

    scene.wgl_camera = camera;

    function update_cam(camera_matrices) {
        const [view, projection, resolution, eyepos] = camera_matrices;
        camera.update_matrices(view, projection, resolution, eyepos);
    }

    update_cam(data.camera.value);

    if (data.cam3d_state) {
        Camera.attach_3d_camera(canvas, camera, data.cam3d_state, scene);
    } else {
        data.camera.on(update_cam);
    }
    data.plots.forEach((plot_data) => {
        add_plot(scene, plot_data);
    });
    scene.scene_children = data.children.map((child) =>
        deserialize_scene(child, screen)
    );
    return scene;
}

export function delete_plot(plot) {
    delete plot_cache[plot.plot_uuid];
    const { parent } = plot;
    if (parent) {
        parent.remove(plot);
    }
    plot.geometry.dispose();
    plot.material.dispose();
}

export function delete_three_scene(scene) {
    delete scene_cache[scene.scene_uuid];
    scene.scene_children.forEach(delete_three_scene);
    while (scene.children.length > 0) {
        delete_plot(scene.children[0]);
    }
}

export { TEXTURE_ATLAS, scene_cache, plot_cache };<|MERGE_RESOLUTION|>--- conflicted
+++ resolved
@@ -1,10 +1,6 @@
 import * as THREE from "./THREE.js";
 import * as Camera from "./Camera.js";
-<<<<<<< HEAD
 import { create_line, create_linesegments } from "./Lines.js";
-=======
-import * as THREE from "https://cdn.esm.sh/v66/three@0.157/es2021/three.js";
->>>>>>> 2d47976f
 
 // global scene cache to look them up for dynamic operations in Makie
 // e.g. insert!(scene, plot) / delete!(scene, plot)
