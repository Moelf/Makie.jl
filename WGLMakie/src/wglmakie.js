<<<<<<< HEAD
import * as THREE from "./THREE.js";
=======
import * as THREE from "https://cdn.esm.sh/v66/three@0.157/es2021/three.js";
>>>>>>> 2d47976f
import { getWebGLErrorMessage } from "./WEBGL.js";
import {
    delete_scenes,
    insert_plot,
    delete_plots,
    delete_scene,
    delete_three_scene,
    find_plots,
    deserialize_scene,
    TEXTURE_ATLAS,
    on_next_insert,
    scene_cache,
    plot_cache,
    find_scene,
} from "./Serialization.js";

import { events2unitless } from "./Camera.js";

window.THREE = THREE;

export function render_scene(scene, picking = false) {
    const { camera, renderer, px_per_unit } = scene.screen;
    const canvas = renderer.domElement;
    if (!document.body.contains(canvas)) {
        console.log("EXITING WGL");
        renderer.state.reset();
        renderer.dispose();
        delete_three_scene(scene);
        return false;
    }
    // dont render invisible scenes
    if (!scene.visible.value) {
        return true;
    }
    renderer.autoClear = scene.clearscene.value;
    const area = scene.pixelarea.value;
    if (area) {
        const [x, y, w, h] = area.map((x) => x * px_per_unit);
        renderer.setViewport(x, y, w, h);
        renderer.setScissor(x, y, w, h);
        renderer.setScissorTest(true);
        if (picking) {
            renderer.setClearAlpha(0);
            renderer.setClearColor(new THREE.Color(0), 0.0);
        } else {
            renderer.setClearColor(scene.backgroundcolor.value);
        }
        renderer.render(scene, camera);
    }
    return scene.scene_children.every((x) => render_scene(x, picking));
}

function start_renderloop(three_scene) {
    // extract the first scene for screen, which should be shared by all scenes!
    const { fps } = three_scene.screen;
    const time_per_frame = (1 / fps) * 1000; // default is 30 fps
    // make sure we immediately render the first frame and dont wait 30ms
    let last_time_stamp = performance.now();
    function renderloop(timestamp) {
        if (timestamp - last_time_stamp > time_per_frame) {
            const all_rendered = render_scene(three_scene);
            if (!all_rendered) {
                // if scenes don't render it means they're not displayed anymore
                // - time to quit the renderin' business
                return;
            }
            last_time_stamp = performance.now();
        }
        window.requestAnimationFrame(renderloop);
    }
    // render one time before starting loop, so that we don't wait 30ms before first render
    render_scene(three_scene);
    renderloop();
}

// from: https://www.geeksforgeeks.org/javascript-throttling/
function throttle_function(func, delay) {
    // Previously called time of the function
    let prev = 0;
    // ID of queued future update
    let future_id = undefined;
    function inner_throttle(...args) {
        // Current called time of the function
        const now = new Date().getTime();

        // If we had a queued run, clear it now, we're
        // either going to execute now, or queue a new run.
        if (future_id !== undefined) {
            clearTimeout(future_id);
            future_id = undefined;
        }

        // If difference is greater than delay call
        // the function again.
        if (now - prev > delay) {
            prev = now;
            // "..." is the spread operator here
            // returning the function with the
            // array of arguments
            return func(...args);
        } else {
            // Otherwise, we want to queue this function call
            // to occur at some later later time, so that it
            // does not get lost; we'll schedule it so that it
            // fires just a bit after our choke ends.
            future_id = setTimeout(
                () => inner_throttle(...args),
                now - prev + 1
            );
        }
    }
    return inner_throttle;
}

<<<<<<< HEAD
function get_body_size() {
    const bodyStyle = window.getComputedStyle(document.body);
    // Subtract padding that is added by VSCode
    const width_padding =
        parseInt(bodyStyle.paddingLeft, 10) +
        parseInt(bodyStyle.paddingRight, 10) +
        parseInt(bodyStyle.marginLeft, 10) +
        parseInt(bodyStyle.marginRight, 10);
    const height_padding =
        parseInt(bodyStyle.paddingTop, 10) +
        parseInt(bodyStyle.paddingBottom, 10) +
        parseInt(bodyStyle.marginTop, 10) +
        parseInt(bodyStyle.marginBottom, 10);
    const width = (window.innerWidth - width_padding);
    const height = (window.innerHeight - height_padding);
    return [width, height];
}
=======
export function wglerror(gl, error) {
    switch (error) {
        case gl.NO_ERROR:
            return "No error";
        case gl.INVALID_ENUM:
            return "Invalid enum";
        case gl.INVALID_VALUE:
            return "Invalid value";
        case gl.INVALID_OPERATION:
            return "Invalid operation";
        case gl.OUT_OF_MEMORY:
            return "Out of memory";
        case gl.CONTEXT_LOST_WEBGL:
            return "Context lost";
        default:
            return "Unknown error";
    }
}
// taken from THREEJS:
//https://github.com/mrdoob/three.js/blob/5303ef2d46b02e7c503ca63cedca0b93cd9c853e/src/renderers/webgl/WebGLProgram.js#L67C1-L89C2
function handleSource(string, errorLine) {
    const lines = string.split("\n");
    const lines2 = [];

    const from = Math.max(errorLine - 6, 0);
    const to = Math.min(errorLine + 6, lines.length);

    for (let i = from; i < to; i++) {
        const line = i + 1;
        lines2.push(`${line === errorLine ? ">" : " "} ${line}: ${lines[i]}`);
    }

    return lines2.join("\n");
}

function getShaderErrors(gl, shader, type) {
    const status = gl.getShaderParameter(shader, gl.COMPILE_STATUS);
    const errors = gl.getShaderInfoLog(shader).trim();

    if (status && errors === "") return "";

    const errorMatches = /ERROR: 0:(\d+)/.exec(errors);
    if (errorMatches) {
        // --enable-privileged-webgl-extension
        // console.log( '**' + type + '**', gl.getExtension( 'WEBGL_debug_shaders' ).getTranslatedShaderSource( shader ) );

        const errorLine = parseInt(errorMatches[1]);
        return (
            type.toUpperCase() +
            "\n\n" +
            errors +
            "\n\n" +
            handleSource(gl.getShaderSource(shader), errorLine)
        );
    } else {
        return errors;
    }
}
function on_shader_error(gl, program, glVertexShader, glFragmentShader) {
    const programLog = gl.getProgramInfoLog(program).trim();
    const vertexErrors = getShaderErrors(gl, glVertexShader, "vertex");
    const fragmentErrors = getShaderErrors(gl, glFragmentShader, "fragment");
    const vertexLog = gl.getShaderInfoLog(glVertexShader).trim();
    const fragmentLog = gl.getShaderInfoLog(glFragmentShader).trim();

    const err =
        "THREE.WebGLProgram: Shader Error " +
        wglerror(gl, gl.getError()) +
        " - " +
        "VALIDATE_STATUS " +
        gl.getProgramParameter(program, gl.VALIDATE_STATUS) +
        "\n\n" +
        "Program Info Log:\n" +
        programLog +
        "\n" +
        vertexErrors +
        "\n" +
        fragmentErrors +
        "\n" +
        "Fragment log:\n" +
        fragmentLog +
        "Vertex log:\n" +
        vertexLog;

    JSServe.Connection.send_warning(err);
}

function threejs_module(canvas, comm, width, height, resize_to_body) {
    let context = canvas.getContext("webgl2", {
        preserveDrawingBuffer: true,
    });
    if (!context) {
        console.warn(
            "WebGL 2.0 not supported by browser, falling back to WebGL 1.0 (Volume plots will not work)"
        );
        context = canvas.getContext("webgl", {
            preserveDrawingBuffer: true,
        });
    }
    if (!context) {
        // Sigh, safari or something
        // we return nothing which will be handled by caller
        return;
    }
    const renderer = new THREE.WebGLRenderer({
        antialias: true,
        canvas: canvas,
        context: context,
        powerPreference: "high-performance",
    });

    renderer.debug.onShaderError = on_shader_error;

    renderer.setClearColor("#ffffff");
>>>>>>> 2d47976f


function add_canvas_events(screen, comm, resize_to_body) {
    const { canvas,  winscale } = screen;
    function mouse_callback(event) {
        const [x, y] = events2unitless(screen, event);
        comm.notify({ mouseposition: [x, y] });
    }
    const notify_mouse_throttled = throttle_function(mouse_callback, 40);

    function mousemove(event) {
        notify_mouse_throttled(event);
        return false;
    }

    canvas.addEventListener("mousemove", mousemove);

    function mousedown(event) {
        comm.notify({
            mousedown: event.buttons,
        });
        return false;
    }
    canvas.addEventListener("mousedown", mousedown);

    function mouseup(event) {
        comm.notify({
            mouseup: event.buttons,
        });
        return false;
    }

    canvas.addEventListener("mouseup", mouseup);

    function wheel(event) {
        comm.notify({
            scroll: [event.deltaX, -event.deltaY],
        });
        event.preventDefault();
        return false;
    }
    canvas.addEventListener("wheel", wheel);

    function keydown(event) {
        comm.notify({
            keydown: event.code,
        });
        return false;
    }

    canvas.addEventListener("keydown", keydown);

    function keyup(event) {
        comm.notify({
            keyup: event.code,
        });
        return false;
    }

    canvas.addEventListener("keyup", keyup);
    // This is a pretty ugly work around......
    // so on keydown, we add the key to the currently pressed keys set
    // if we open the contextmenu before releasing the key, we'll never
    // receive an up event, so the key will stay inside the currently_pressed
    // set... Only option I found is to actually listen to the contextmenu
    // and remove all keys if its opened.
    function contextmenu(event) {
        comm.notify({
            keyup: "delete_keys",
        });
        return false;
    }

    canvas.addEventListener("contextmenu", (e) => e.preventDefault());
    canvas.addEventListener("focusout", contextmenu);

    function resize_callback() {
        const [width, height] = get_body_size();
        // Send the resize event to Julia
        comm.notify({ resize: [width / winscale, height / winscale] });
    }
    if (resize_to_body) {
        const resize_callback_throttled = throttle_function(
            resize_callback,
            100
        );
        window.addEventListener("resize", (event) =>
            resize_callback_throttled()
        );
        // Fire the resize event once at the start to auto-size our window
        resize_callback_throttled();
    }
}

function threejs_module(canvas) {

    let context = canvas.getContext("webgl2", {
        preserveDrawingBuffer: true,
    });
    if (!context) {
        console.warn(
            "WebGL 2.0 not supported by browser, falling back to WebGL 1.0 (Volume plots will not work)"
        );
        context = canvas.getContext("webgl", {
            preserveDrawingBuffer: true,
        });
    }
    if (!context) {
        // Sigh, safari or something
        // we return nothing which will be handled by caller
        return;
    }

    const renderer = new THREE.WebGLRenderer({
        antialias: true,
        canvas: canvas,
        context: context,
        powerPreference: "high-performance",
    });

    renderer.setClearColor("#ffffff");

    return renderer;
}

function set_render_size(screen, width, height) {
    const { renderer, canvas, scalefactor, winscale, px_per_unit } = screen;
    // The displayed size of the canvas, in CSS pixels - which get scaled by the device pixel ratio
    const [swidth, sheight] = [winscale * width, winscale * height];

    const real_pixel_width = Math.ceil(width * px_per_unit);
    const real_pixel_height = Math.ceil(height * px_per_unit);

    renderer._width = width;
    renderer._height = height;

    canvas.width = real_pixel_width;
    canvas.height = real_pixel_height;

    canvas.style.width = swidth + "px";
    canvas.style.height = sheight + "px";

    renderer.setViewport(0, 0, real_pixel_width, real_pixel_height);
    add_picking_target(screen);
    return;
}

function add_picking_target(screen) {
    const { picking_target, canvas } = screen;
    const [w, h] = [canvas.width, canvas.height];
    if (picking_target) {
        if (picking_target.width == w && picking_target.height == h) {
            return
        } else {
            picking_target.dispose();
        }
    }
    // BIG TODO here...
    // We should only make the picking target as big as the area we're picking
    // e.g. for just the mouse position it should be 1x1
    // Or we should just always bind the target and render to it in one pass
    // 1) One Pass:
    //      Only works on WebGL 2.0, which is still not as widely supported
    //      Also it's a bit more complicated to setup
    // 2) Only Area we pick
    //      It's currently not as easy to change the offset + area of the camera
    //      So, we'll need to make that easier first
    screen.picking_target = new THREE.WebGLRenderTarget(w, h);
    return;
}

function create_scene(
    wrapper,
    canvas,
    canvas_width,
    scenes,
    comm,
    width,
    height,
    texture_atlas_obs,
    fps,
    resize_to_body,
    px_per_unit,
    scalefactor
) {
    if (!scalefactor) {
        scalefactor = window.devicePixelRatio || 1.0;
    }
    if (!px_per_unit) {
        px_per_unit = scalefactor;
    }

    const renderer = threejs_module(canvas);

    TEXTURE_ATLAS[0] = texture_atlas_obs;

    if (!renderer) {
        const warning = getWebGLErrorMessage();
        // wrapper.removeChild(canvas)
        wrapper.appendChild(warning);
    }
<<<<<<< HEAD

    const camera = new THREE.PerspectiveCamera(45, 1, 0, 100);
    camera.updateProjectionMatrix();
    const pixel_ratio = window.devicePixelRatio || 1.0;
    const winscale = scalefactor / pixel_ratio;
    const screen = {
        renderer,
        camera,
        fps,
        canvas,
        px_per_unit,
        scalefactor,
        winscale,
    };
    add_canvas_events(screen, comm, resize_to_body);
    set_render_size(screen, width, height);

    const three_scene = deserialize_scene(scenes, screen);

    start_renderloop(three_scene);

    canvas_width.on((w_h) => {
        // `renderer.setSize` correctly updates `canvas` dimensions
        set_render_size(screen, ...w_h);
    });
=======
    return renderer;
>>>>>>> 2d47976f
}

function set_picking_uniforms(
    scene,
    last_id,
    picking,
    picked_plots,
    plots,
    id_to_plot
) {
    scene.children.forEach((plot, index) => {
        const { material } = plot;
        const { uniforms } = material;
        if (picking) {
            uniforms.object_id.value = last_id + index;
            uniforms.picking.value = true;
            material.blending = THREE.NoBlending;
        } else {
            // clean up after picking
            uniforms.picking.value = false;
            material.blending = THREE.NormalBlending;
            // we also collect the picked/matched plots as part of the clean up
            const id = uniforms.object_id.value;
            if (id in picked_plots) {
                plots.push([plot, picked_plots[id]]);
                id_to_plot[id] = plot; // create mapping from id to plot at the same time
            }
        }
    });
    let next_id = last_id + scene.children.length;
    scene.scene_children.forEach((scene) => {
        next_id = set_picking_uniforms(
            scene,
            next_id,
            picking,
            picked_plots,
            plots,
            id_to_plot
        );
    });
    return next_id;
}

/**
 *
 * @param {*} scene
 * @param {*} x in scene unitless pixel space
 * @param {*} y in scene unitless pixel space
 * @param {*} w in scene unitless pixel space
 * @param {*} h in scene unitless pixel space
 * @returns
 */
export function pick_native(scene, _x, _y, _w, _h) {
    const { renderer, picking_target, px_per_unit } = scene.screen;
    [_x, _y, _w, _h] = [_x, _y, _w, _h].map((x) => Math.ceil(x * px_per_unit));
    const [x, y, w, h] = [_x, _y, _w, _h];
    // render the scene
    renderer.setRenderTarget(picking_target);
    set_picking_uniforms(scene, 1, true);
    render_scene(scene, true);
    renderer.setRenderTarget(null); // reset render target
    const nbytes = w * h * 4;
    const pixel_bytes = new Uint8Array(nbytes);
    //read the pixel
    renderer.readRenderTargetPixels(
        picking_target,
        x, // x
        y, // y
        w, // width
        h, // height
        pixel_bytes
    );


    const picked_plots = {};
    const picked_plots_array = [];

    const reinterpret_view = new DataView(pixel_bytes.buffer);

    for (let i = 0; i < pixel_bytes.length / 4; i++) {
        const id = reinterpret_view.getUint16(i * 4);
        const index = reinterpret_view.getUint16(i * 4 + 2);
        picked_plots_array.push([id, index]);
        picked_plots[id] = index;
    }
    // dict of plot_uuid => primitive_index (e.g. instance id or triangle index)
    const plots = [];
    const id_to_plot = {};
    set_picking_uniforms(scene, 0, false, picked_plots, plots, id_to_plot);
    const picked_plots_matrix = picked_plots_array.map(([id, index]) => {
        const p = id_to_plot[id];
        return [p ? p.plot_uuid : null, index];
    });
    const plot_matrix = { data: picked_plots_matrix, size: [w, h] };

    return [plot_matrix, plots];
}

export function pick_closest(scene, xy, range) {
    const { renderer } = scene.screen;
    const [ width, height ] = [renderer._width, renderer._height];

    if (!(1.0 <= xy[0] <= width && 1.0 <= xy[1] <= height)) {
        return [null, 0];
    }

    const x0 = Math.max(1, xy[0] - range);
    const y0 = Math.max(1, xy[1] - range);
    const x1 = Math.min(width, Math.floor(xy[0] + range));
    const y1 = Math.min(height, Math.floor(xy[1] + range));

    const dx = x1 - x0;
    const dy = y1 - y0;
    const [plot_data, _] = pick_native(scene, x0, y0, dx, dy);
    const plot_matrix = plot_data.data;
    let min_dist = range ^ 2;
    let selection = [null, 0];
    const x = xy[0] + 1 - x0;
    const y = xy[1] + 1 - y0;
    let pindex = 0;
    for (let i = 1; i <= dx; i++) {
        for (let j = 1; j <= dx; j++) {
            const d = (x - i) ^ (2 + (y - j)) ^ 2;
            const [plot_uuid, index] = plot_matrix[pindex];
            pindex = pindex + 1;
            if (d < min_dist && plot_uuid) {
                min_dist = d;
                selection = [plot_uuid, index];
            }
        }
    }
    return selection;
}

export function pick_sorted(scene, xy, range) {
    const { renderer } = scene.screen;
    const [width, height] = [renderer._width, renderer._height];

    if (!(1.0 <= xy[0] <= width && 1.0 <= xy[1] <= height)) {
        return null;
    }

    const x0 = Math.max(1, xy[0] - range);
    const y0 = Math.max(1, xy[1] - range);
    const x1 = Math.min(width, Math.floor(xy[0] + range));
    const y1 = Math.min(height, Math.floor(xy[1] + range));

    const dx = x1 - x0;
    const dy = y1 - y0;

    const [plot_data, selected] = pick_native(scene, x0, y0, dx, dy);
    if (selected.length == 0) {
        return null;
    }
    const plot_matrix = plot_data.data;
    const distances = selected.map((x) => range ^ 2);
    const x = xy[0] + 1 - x0;
    const y = xy[1] + 1 - y0;
    let pindex = 0;
    for (let i = 1; i <= dx; i++) {
        for (let j = 1; j <= dx; j++) {
            const d = (x - i) ^ (2 + (y - j)) ^ 2;
            const [plot_uuid, index] = plot_matrix[pindex];
            pindex = pindex + 1;
            const plot_index = selected.findIndex(
                (x) => x[0].plot_uuid == plot_uuid
            );
            if (plot_index >= 0 && d < distances[plot_index]) {
                distances[plot_index] = d;
            }

        }
    }

    const sorted_indices = Array.from(Array(distances.length).keys()).sort(
        (a, b) =>
            distances[a] < distances[b] ? -1 : (distances[b] < distances[a]) | 0
    );
    return sorted_indices.map((idx) => {
        const [plot, index] = selected[idx];
        return [plot.plot_uuid, index];
    });
}

export function pick_native_uuid(scene, x, y, w, h) {
    const [_, picked_plots] = pick_native(scene, x, y, w, h);
    return picked_plots.map(([p, index]) => [p.plot_uuid, index]);
}

export function pick_native_matrix(scene, x, y, w, h) {
    const [matrix, _] = pick_native(scene, x, y, w, h);
    return matrix;
}

export function register_popup(popup, scene, plots_to_pick, callback) {
    if (!scene || !scene.screen) {
        // scene not innitialized or removed already
        return;
    }
    const { canvas } = scene.screen;
    canvas.addEventListener("mousedown", (event) => {
        const [x, y] = events2unitless(scene.screen, event);
        const [_, picks] = pick_native(scene, x, y, 1, 1);
        if (picks.length == 1) {
            const [plot, index] = picks[0];
            if (plots_to_pick.has(plot.plot_uuid)) {
                const result = callback(plot, index);
                if (!popup.classList.contains("show")) {
                    popup.classList.add("show");
                }
                popup.style.left = event.pageX + "px";
                popup.style.top = event.pageY + "px";
                if (typeof result === "string" || result instanceof String) {
                    popup.innerText = result;
                } else {
                    popup.innerHTML = result;
                }
            }
        } else {
            popup.classList.remove("show");
        }
    });
    canvas.addEventListener("keyup", (event) => {
        if (event.key === "Escape") {
            popup.classList.remove("show");
        }
    });
}

window.WGL = {
    deserialize_scene,
    threejs_module,
    start_renderloop,
    delete_plots,
    insert_plot,
    find_plots,
    delete_scene,
    find_scene,
    scene_cache,
    plot_cache,
    delete_scenes,
    create_scene,
    events2unitless,
    on_next_insert,
    register_popup,
    render_scene,
};

export {
    deserialize_scene,
    threejs_module,
    start_renderloop,
    delete_plots,
    insert_plot,
    find_plots,
    delete_scene,
    find_scene,
    scene_cache,
    plot_cache,
    delete_scenes,
    create_scene,
    events2unitless,
    on_next_insert,
};<|MERGE_RESOLUTION|>--- conflicted
+++ resolved
@@ -1,8 +1,4 @@
-<<<<<<< HEAD
 import * as THREE from "./THREE.js";
-=======
-import * as THREE from "https://cdn.esm.sh/v66/three@0.157/es2021/three.js";
->>>>>>> 2d47976f
 import { getWebGLErrorMessage } from "./WEBGL.js";
 import {
     delete_scenes,
@@ -117,7 +113,6 @@
     return inner_throttle;
 }
 
-<<<<<<< HEAD
 function get_body_size() {
     const bodyStyle = window.getComputedStyle(document.body);
     // Subtract padding that is added by VSCode
@@ -135,7 +130,8 @@
     const height = (window.innerHeight - height_padding);
     return [width, height];
 }
-=======
+
+
 export function wglerror(gl, error) {
     switch (error) {
         case gl.NO_ERROR:
@@ -223,42 +219,13 @@
     JSServe.Connection.send_warning(err);
 }
 
-function threejs_module(canvas, comm, width, height, resize_to_body) {
-    let context = canvas.getContext("webgl2", {
-        preserveDrawingBuffer: true,
-    });
-    if (!context) {
-        console.warn(
-            "WebGL 2.0 not supported by browser, falling back to WebGL 1.0 (Volume plots will not work)"
-        );
-        context = canvas.getContext("webgl", {
-            preserveDrawingBuffer: true,
-        });
-    }
-    if (!context) {
-        // Sigh, safari or something
-        // we return nothing which will be handled by caller
-        return;
-    }
-    const renderer = new THREE.WebGLRenderer({
-        antialias: true,
-        canvas: canvas,
-        context: context,
-        powerPreference: "high-performance",
-    });
-
-    renderer.debug.onShaderError = on_shader_error;
-
-    renderer.setClearColor("#ffffff");
->>>>>>> 2d47976f
-
-
 function add_canvas_events(screen, comm, resize_to_body) {
     const { canvas,  winscale } = screen;
     function mouse_callback(event) {
         const [x, y] = events2unitless(screen, event);
         comm.notify({ mouseposition: [x, y] });
     }
+
     const notify_mouse_throttled = throttle_function(mouse_callback, 40);
 
     function mousemove(event) {
@@ -371,6 +338,7 @@
         powerPreference: "high-performance",
     });
 
+    renderer.debug.onShaderError = on_shader_error;
     renderer.setClearColor("#ffffff");
 
     return renderer;
@@ -452,7 +420,6 @@
         // wrapper.removeChild(canvas)
         wrapper.appendChild(warning);
     }
-<<<<<<< HEAD
 
     const camera = new THREE.PerspectiveCamera(45, 1, 0, 100);
     camera.updateProjectionMatrix();
@@ -478,9 +445,7 @@
         // `renderer.setSize` correctly updates `canvas` dimensions
         set_render_size(screen, ...w_h);
     });
-=======
     return renderer;
->>>>>>> 2d47976f
 }
 
 function set_picking_uniforms(
