--- conflicted
+++ resolved
@@ -21,13 +21,8 @@
 
 [compat]
 AbstractPlotting = "^0.9.15"
-<<<<<<< HEAD
-ColorTypes = "0.8, 0.9"
+ColorTypes = "0.8, 0.9, 0.10"
 Colors = "0.9, 0.10, 0.11, 0.12"
-=======
-ColorTypes = "0.8, 0.9, 0.10"
-Colors = "0.9, 0.10, 0.11"
->>>>>>> 9b2a81bd
 FileIO = "^1.1"
 FixedPointNumbers = "0.6, 0.7, 0.8"
 GLFW = "^3"
