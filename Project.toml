name = "WGLMakie"
uuid = "276b4fcb-3e11-5398-bf8b-a0c2d153d008"
authors = ["SimonDanisch <sdanisch@gmail.com>"]
version = "0.2.0"

[deps]
AbstractPlotting = "537997a7-5e4e-5d89-9595-2241ea00577e"
Colors = "5ae59095-9a9b-59fe-a467-6f913c188581"
FileIO = "5789e2e9-d7fb-5bc7-8068-2c6fae9b9549"
GeometryBasics = "5c1252a2-5f33-56bf-86c9-59e7332b4326"
Hyperscript = "47d2ed2b-36de-50cf-bf87-49c2cf4b8b91"
ImageTransformations = "02fcd773-0e25-5acc-982a-7f6622650795"
JSServe = "824d6782-a2ef-11e9-3a09-e5662e0c26f9"
LinearAlgebra = "37e2e46d-f89d-539d-b4ee-838fcccc9c8e"
Observables = "510215fc-4207-5dde-b226-833fc4488ee2"
ShaderAbstractions = "65257c39-d410-5151-9873-9b3e5be5013e"
StaticArrays = "90137ffa-7385-5640-81b9-e52037218182"

[compat]
AbstractPlotting = "0.10"
Colors = "0.9, 0.10, 0.11, 0.12"
FileIO = "1.1"
GeometryBasics = "0.2"
Hyperscript = "0.0.3"
ImageTransformations = "0.7, 0.8"
MakieGallery = "0.2"
<<<<<<< HEAD
MeshIO = "0.4"
=======
JSServe = "0.4, 0.5"
>>>>>>> 33168216
Observables = "0.2, 0.3"
ShaderAbstractions = "0.2"
StaticArrays = "0.12, 0.1"
StatsMakie = "0.2"
julia = "1.0"

[extras]
ElectronDisplay = "d872a56f-244b-5cc9-b574-2017b5b909a8"
MakieGallery = "dbd62bd0-c9f5-5087-a2e1-f5c4bb0cec90"
MeshIO = "7269a6da-0436-5bbc-96c2-40638cbb6118"
StatsMakie = "65254759-4cff-5aa5-8326-61ce017a8c70"
Test = "8dfed614-e22c-5e08-85e1-65c5234f0b40"

[targets]
test = ["Test", "ElectronDisplay", "MakieGallery", "StatsMakie", "MeshIO"]<|MERGE_RESOLUTION|>--- conflicted
+++ resolved
@@ -24,11 +24,8 @@
 Hyperscript = "0.0.3"
 ImageTransformations = "0.7, 0.8"
 MakieGallery = "0.2"
-<<<<<<< HEAD
 MeshIO = "0.4"
-=======
-JSServe = "0.4, 0.5"
->>>>>>> 33168216
+JSServe = "0.5"
 Observables = "0.2, 0.3"
 ShaderAbstractions = "0.2"
 StaticArrays = "0.12, 0.1"
