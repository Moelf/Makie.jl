# News

<<<<<<< HEAD
## `master`

- Added a tutorial to the docs about creating a marginal histogram plot [#1851](https://github.com/JuliaPlots/Makie.jl/pull/1851).
=======
## v0.17.3

- Switched to `MathTeXEngine v0.4`, which improves the look of LaTeXStrings [#1952](https://github.com/JuliaPlots/Makie.jl/pull/1952).
- Added subtitle capability to `Axis` [#1859](https://github.com/JuliaPlots/Makie.jl/pull/1859).
>>>>>>> 1f0be77f

## v0.17.2

- Changed the default font from `Dejavu Sans` to `TeX Gyre Heros Makie` which is the same as `TeX Gyre Heros` with slightly decreased descenders and ascenders. Decreasing those metrics reduced unnecessary whitespace and alignment issues. Four fonts in total were added, the styles Regular, Bold, Italic and Bold Italic. Also changed `Axis`, `Axis3` and `Legend` attributes `titlefont` to `TeX Gyre Heros Makie Bold` in order to separate it better from axis labels in multifacet arrangements [#1897](https://github.com/JuliaPlots/Makie.jl/pull/1897).

## v0.17.1

- Added word wrapping. In `Label`, `word_wrap = true` causes it to use the suggested width and wrap text to fit. In `text`, `word_wrap_width > 0` can be used to set a pixel unit line width. Any word (anything between two spaces without a newline) that goes beyond this width gets a newline inserted before it [#1819](https://github.com/JuliaPlots/Makie.jl/pull/1819).
- Improved `Axis3`'s interactive performance [#1835](https://github.com/JuliaPlots/Makie.jl/pull/1835). 
- Fixed errors in GLMakie's `scatter` implementation when markers are given as images. [#1917](https://github.com/JuliaPlots/Makie.jl/pull/1917).
- Removed some method ambiguities introduced in v0.17 [#1922](https://github.com/JuliaPlots/Makie.jl/pull/1922).
- Add an empty default label, `""`, to each slider that doesn't have a label in `SliderGrid` [#1888](https://github.com/JuliaPlots/Makie.jl/pull/1888).

## v0.17

- **Breaking** Added `space` as a generic attribute to switch between data, pixel, relative and clip space for positions. `space` in text has been renamed to `markerspace` because of this. `Pixel` and `SceneSpace` are no longer valid inputs for `space` or `markerspace` [#1596](https://github.com/JuliaPlots/Makie.jl/pull/1596).
- **Breaking** Deprecated `mouse_selection(scene)` for `pick(scene)`.
- **Breaking** Bumped `GridLayoutBase` version to `v0.7`, which introduced offset layouts. Now, indexing into row 0 doesn't create a new row 1, but a new row 0, so that all previous content positions stay the same. This makes building complex layouts order-independent [#1704](https://github.com/JuliaPlots/Makie.jl/pull/1704).
- **Breaking** deprecate `to_colormap(cmap, ncolors)` in favor of `categorical_colors(cmap, ncolors)` and `resample_cmap(cmap, ncolors)` [#1901](https://github.com/JuliaPlots/Makie.jl/pull/1901) [#1723](https://github.com/JuliaPlots/Makie.jl/pull/1723).
- Added `empty!(fig)` and changed `empty!(scene)` to remove all child plots without detaching windows [#1818](https://github.com/JuliaPlots/Makie.jl/pull/1818).
- Switched to erroring instead of warning for deprecated events `mousebuttons`, `keyboardbuttons` and `mousedrag`.
- `Layoutable` was renamed to `Block` and the infrastructure changed such that attributes are fixed fields and each block has its own `Scene` for better encapsulation [#1796](https://github.com/JuliaPlots/Makie.jl/pull/1796).
- Added `SliderGrid` block which replaces the deprecated `labelslider!` and `labelslidergrid!` functions [#1796](https://github.com/JuliaPlots/Makie.jl/pull/1796).
- The default anti-aliasing method can now be set in `CairoMakie.activate!` using the `antialias` keyword.  Available options are `CairoMakie.Cairo.ANTIALIAS_*` [#1875](https://github.com/JuliaPlots/Makie.jl/pull/1875).
- Added ability to rasterize a plot in CairoMakie vector graphics if `plt.rasterize = true` or `plt.rasterize = scale::Int` [#1872](https://github.com/JuliaPlots/Makie.jl/pull/1872).
- Fixed segfaults in `streamplot_impl` on Mac M1 [#1830](https://github.com/JuliaPlots/Makie.jl/pull/1830).
- Set the [Cairo miter limit](https://www.cairographics.org/manual/cairo-cairo-t.html#cairo-set-miter-limit) to mimic GLMakie behaviour [#1844](https://github.com/JuliaPlots/Makie.jl/pull/1844).
- Fixed a method ambiguity in `rotatedrect` [#1846](https://github.com/JuliaPlots/Makie.jl/pull/1846).
- Allow weights in statistical recipes [#1816](https://github.com/JuliaPlots/Makie.jl/pull/1816).
- Fixed manual cycling of plot attributes [#1873](https://github.com/JuliaPlots/Makie.jl/pull/1873).
- Fixed type constraints in ticklabelalign attributes [#1882](https://github.com/JuliaPlots/Makie.jl/pull/1882).

##  v0.16.4

- Fixed WGLMakie performance bug and added option to set fps via `WGLMakie.activate!(fps=30)`.
- Implemented `nan_color`, `lowclip`, `highclip` for `image(::Matrix{Float})` in shader.
- Cleaned up mesh shader and implemented `nan_color`, `lowclip`, `highclip` for `mesh(m; color::Matrix{Float})` on the shader.
- Allowed `GLMakie.Buffer` `GLMakie.Sampler` to be used in `GeometryBasics.Mesh` to partially update parts of a mesh/texture and different interpolation and clamping modes for the texture.

## v0.16

- **Breaking** Removed `Node` alias [#1307](https://github.com/JuliaPlots/Makie.jl/pull/1307), [#1393](https://github.com/JuliaPlots/Makie.jl/pull/1393). To upgrade, simply replace all occurrences of `Node` with `Observable`.
- **Breaking** Cleaned up `Scene` type [#1192](https://github.com/JuliaPlots/Makie.jl/pull/1192), [#1393](https://github.com/JuliaPlots/Makie.jl/pull/1393). The `Scene()` constructor doesn't create any axes or limits anymore. All keywords like `raw`, `show_axis` have been removed. A scene now always works like it did when using the deprecated `raw=true`. All the high level functionality like showing an axis and adding a 3d camera has been moved to `LScene`. See the new `Scene` tutorial for more info: https://makie.juliaplots.org/dev/tutorials/scenes/.
- **Breaking** Lights got moved to `Scene`, see the [lighting docs](https://makie.juliaplots.org/stable/documentation/lighting) and [RPRMakie examples](https://makie.juliaplots.org/stable/documentation/backends/rprmakie/).
- Added ECDF plot [#1310](https://github.com/JuliaPlots/Makie.jl/pull/1310).
- Added Order Independent Transparency to GLMakie [#1418](https://github.com/JuliaPlots/Makie.jl/pull/1418), [#1506](https://github.com/JuliaPlots/Makie.jl/pull/1506). This type of transparency is now used with `transpareny = true`. The old transparency handling is available with `transparency = false`.
- Fixed blurry text in GLMakie and WGLMakie [#1494](https://github.com/JuliaPlots/Makie.jl/pull/1494).
- Introduced a new experimental backend for ray tracing: [RPRMakie](https://makie.juliaplots.org/stable/documentation/backends/rprmakie/).
- Added the `Cycled` type, which can be used to select the i-th value from the current cycler for a specific attribute [#1248](https://github.com/JuliaPlots/Makie.jl/pull/1248).
- The plot function `scatterlines` now uses `color` as `markercolor` if `markercolor` is `automatic`. Also, cycling of the `color` attribute is enabled [#1463](https://github.com/JuliaPlots/Makie.jl/pull/1463).
- Added the function `resize_to_layout!`, which allows to resize a `Figure` so that it contains its top `GridLayout` without additional whitespace or clipping [#1438](https://github.com/JuliaPlots/Makie.jl/pull/1438).
- Cleaned up lighting in 3D contours and isosurfaces [#1434](https://github.com/JuliaPlots/Makie.jl/pull/1434).
- Adjusted attributes of volumeslices to follow the normal structure [#1404](https://github.com/JuliaPlots/Makie.jl/pull/1404). This allows you to adjust attributes like `colormap` without going through nested attributes.
- Added depth to 3D contours and isosurfaces [#1395](https://github.com/JuliaPlots/Makie.jl/pull/1395), [#1393](https://github.com/JuliaPlots/Makie.jl/pull/1393). This allows them to intersect correctly with other 3D objects.
- Restricted 3D scene camera to one scene [#1394](https://github.com/JuliaPlots/Makie.jl/pull/1394), [#1393](https://github.com/JuliaPlots/Makie.jl/pull/1393). This fixes issues with multiple scenes fighting over events consumed by the camera. You can select a scene by cleaning on it.
- Added depth shift attribute for GLMakie and WGLMakie [#1382](https://github.com/JuliaPlots/Makie.jl/pull/1382), [#1393](https://github.com/JuliaPlots/Makie.jl/pull/1393). This can be used to adjust render order similar to `overdraw`.
- Simplified automatic width computation in barplots [#1223](https://github.com/JuliaPlots/Makie.jl/pull/1223), [#1393](https://github.com/JuliaPlots/Makie.jl/pull/1393). If no `width` attribute is passed, the default width is computed as the minimum difference between consecutive `x` positions. Gap between bars are given by the (multiplicative) `gap` attribute. The actual bar width equals `width * (1 - gap)`.
- Added logical expressions for `ispressed` [#1222](https://github.com/JuliaPlots/Makie.jl/pull/1222), [#1393](https://github.com/JuliaPlots/Makie.jl/pull/1393). This moves a lot of control over hotkeys towards the user. With these changes one can now set a hotkey to trigger on any or no key, collections of keys and logical combinations of keys (i.e. "A is pressed and B is not pressed").
- Fixed issues with `Menu` render order [#1411](https://github.com/JuliaPlots/Makie.jl/pull/1411).
- Added `label_rotation` to barplot [#1401](https://github.com/JuliaPlots/Makie.jl/pull/1401).
- Fixed issue where `pixelcam!` does not remove controls from other cameras [#1504](https://github.com/JuliaPlots/Makie.jl/pull/1504).
- Added conversion for OffsetArrays [#1260](https://github.com/JuliaPlots/Makie.jl/pull/1260).
- The `qqplot` `qqline` options were changed to `:identity`, `:fit`, `:fitrobust` and `:none` (the default) [#1563](https://github.com/JuliaPlots/Makie.jl/pull/1563). Fixed numeric error due to double computation of quantiles when fitting `qqline`. Deprecated `plot(q::QQPair)` method as it does not have enough information for correct `qqline` fit.

All other changes are collected [in this PR](https://github.com/JuliaPlots/Makie.jl/pull/1521) and in the [release notes](https://github.com/JuliaPlots/Makie.jl/releases/tag/v0.16.0).

## v0.15.3
- The functions `labelslidergrid!` and `labelslider!` now set fixed widths for the value column with a heuristic. It is possible now to pass `Formatting.format` format strings as format specifiers in addition to the previous functions.
- Fixed 2D arrow rotations in `streamplot` [#1352](https://github.com/JuliaPlots/Makie.jl/pull/1352).

## v0.15.2
- Reenabled Julia 1.3 support.
- Use [MathTexEngine v0.2](https://github.com/Kolaru/MathTeXEngine.jl/releases/tag/v0.2.0).
- Depend on new GeometryBasics, which changes all the Vec/Point/Quaternion/RGB/RGBA - f0 aliases to just f. For example, `Vec2f0` is changed to `Vec2f`. Old aliases are still exported, but deprecated and will be removed in the next breaking release. For more details and an upgrade script, visit [GeometryBasics#97](https://github.com/JuliaGeometry/GeometryBasics.jl/pull/97).
- Added `hspan!` and `vspan!` functions [#1264](https://github.com/JuliaPlots/Makie.jl/pull/1264).

## v0.15.1
- Switched documentation framework to Franklin.jl.
- Added a specialization for `volumeslices` to DataInspector.
- Fixed 1 element `hist` [#1238](https://github.com/JuliaPlots/Makie.jl/pull/1238) and make it easier to move `hist` [#1150](https://github.com/JuliaPlots/Makie.jl/pull/1150).

## v0.15.0

- `LaTeXString`s can now be used as input to `text` and therefore as labels for `Axis`, `Legend`, or other comparable objects. Mathematical expressions are typeset using [MathTeXEngine.jl](https://github.com/Kolaru/MathTeXEngine.jl) which offers a fast approximation of LaTeX typesetting [#1022](https://github.com/JuliaPlots/Makie.jl/pull/1022).
- Added `Symlog10` and `pseudolog10` axis scales for log scale approximations that work with zero and negative values [#1109](https://github.com/JuliaPlots/Makie.jl/pull/1109).
- Colorbar limits can now be passed as the attribute `colorrange` similar to plots [#1066](https://github.com/JuliaPlots/Makie.jl/pull/1066).
- Added the option to pass three vectors to heatmaps and other plots using `SurfaceLike` conversion [#1101](https://github.com/JuliaPlots/Makie.jl/pull/1101).
- Added `stairs` plot recipe [#1086](https://github.com/JuliaPlots/Makie.jl/pull/1086).
- **Breaking** Removed `FigurePosition` and `FigureSubposition` types. Indexing into a `Figure` like `fig[1, 1]` now returns `GridPosition` and `GridSubposition` structs, which can be used in the same way as the types they replace. Because of an underlying change in `GridLayoutBase.jl`, it is now possible to do `Axis(gl[1, 1])` where `gl` is a `GridLayout` that is a sublayout of a `Figure`'s top layout [#1075](https://github.com/JuliaPlots/Makie.jl/pull/1075).
- Bar plots and histograms have a new option for adding text labels [#1069](https://github.com/JuliaPlots/Makie.jl/pull/1069).
- It is now possible to specify one `linewidth` value per segment in `linesegments` [#992](https://github.com/JuliaPlots/Makie.jl/pull/992).
- Added a new 3d camera that allows for better camera movements using keyboard and mouse [#1024](https://github.com/JuliaPlots/Makie.jl/pull/1024).
- Fixed the application of scale transformations to `surface` [#1070](https://github.com/JuliaPlots/Makie.jl/pull/1070).
- Added an option to set a custom callback function for the `RectangleZoom` axis interaction to enable other use cases than zooming [#1104](https://github.com/JuliaPlots/Makie.jl/pull/1104).
- Fixed rendering of `heatmap`s with one or more reversed ranges in CairoMakie, as in `heatmap(1:10, 10:-1:1, rand(10, 10))` [#1100](https://github.com/JuliaPlots/Makie.jl/pull/1100).
- Fixed volume slice recipe and added docs for it [#1123](https://github.com/JuliaPlots/Makie.jl/pull/1123).<|MERGE_RESOLUTION|>--- conflicted
+++ resolved
@@ -1,15 +1,13 @@
 # News
 
-<<<<<<< HEAD
 ## `master`
 
 - Added a tutorial to the docs about creating a marginal histogram plot [#1851](https://github.com/JuliaPlots/Makie.jl/pull/1851).
-=======
+
 ## v0.17.3
 
 - Switched to `MathTeXEngine v0.4`, which improves the look of LaTeXStrings [#1952](https://github.com/JuliaPlots/Makie.jl/pull/1952).
 - Added subtitle capability to `Axis` [#1859](https://github.com/JuliaPlots/Makie.jl/pull/1859).
->>>>>>> 1f0be77f
 
 ## v0.17.2
 
