--- conflicted
+++ resolved
@@ -5,12 +5,9 @@
 - **Breaking** Added `space` as a generic attribute to switch between data, pixel, relative and clip space for positions. `space` in text has been renamed to `markerspace` because of this. `Pixel` and `SceneSpace` are no longer valid inputs for `space` or `markerspace`.
 - **Breaking** Deprecated `mouse_selection(scene)` for `pick(scene)`.
 - **Breaking** Bumped `GridLayoutBase` version to `v0.7`, which introduced offset layouts. Now, indexing into row 0 doesn't create a new row 1, but a new row 0, so that all previous content positions stay the same. This makes building complex layouts order-independent [#1704](https://github.com/JuliaPlots/Makie.jl/pull/1704).
-<<<<<<< HEAD
 - **EXPERIMENTAL** Added support for multiple windows in GLMakie.
-=======
 - Added `empty!(fig)` and changed `empty!(scene)` to remove all child plots without detaching windows
 - error for deprecated events `mousebuttons`, `keyboardbuttons`, `mousedrag`, instead of warning
->>>>>>> 06d2772b
 - `Layoutable` was renamed to `Block` and the infrastructure changed such that attributes are fixed fields and each block has its own `Scene` for better encapsulation.
 - Added `SliderGrid` block which replaces the deprecated `labelslider!` and `labelslidergrid!` functions.
 - Changed some code which consistently caused a segfault in `streamplot_impl` on Mac M1.
