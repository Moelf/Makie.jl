include("library.jl")
cd(@__DIR__)

<<<<<<< HEAD
using Makie, GLFW, GeometryTypes, Reactive, FileIO
=======
using Makie
>>>>>>> 4fe11904

cd(Pkg.dir("Makie"))
isdir("docs/media") || mkdir("docs/media")

sort!(database, by = (x)-> x.groupid)
index = start(database)
<<<<<<< HEAD
dblen = length(database)
while dblen - 1 >= index
    # use the unique_name of the database entry as filename
=======
isdir("docs/media") || mkdir("docs/media")

while length(database) >= index
>>>>>>> 4fe11904
    uname = string(database[index].unique_name)
    info("Working on index: $index, uname: $uname")
    str = sprint() do io
        # declare global index so it can be modified by the function inside loop
        global index
        index = print_code(io, database, index; scope_start = "", scope_end = "")
    end
    # sandbox the string in a module
    tmpmod = eval(:(module $(gensym(uname)); end))
    # eval the sandboxed module using include_string
    try
        result = eval(tmpmod, Expr(:call, :include_string, str, uname))
        if isa(result, String) && isfile(result)
            info("it's a path! -- video")
            info("path is: $result")
        elseif isa(result, AbstractPlotting.Scene)
            info("it's a plot")
            Makie.save("docs/media/$uname.png", result)
            generate_thumbnail("docs/media/$uname.png"; sz = 200)
        else
            warn("something went really badly with index $index & $(typeof(result))")
        end
    catch e
        Base.showerror(STDERR, e)
    end
end<|MERGE_RESOLUTION|>--- conflicted
+++ resolved
@@ -1,26 +1,17 @@
 include("library.jl")
 cd(@__DIR__)
 
-<<<<<<< HEAD
-using Makie, GLFW, GeometryTypes, Reactive, FileIO
-=======
 using Makie
->>>>>>> 4fe11904
 
 cd(Pkg.dir("Makie"))
 isdir("docs/media") || mkdir("docs/media")
 
 sort!(database, by = (x)-> x.groupid)
+
 index = start(database)
-<<<<<<< HEAD
 dblen = length(database)
 while dblen - 1 >= index
     # use the unique_name of the database entry as filename
-=======
-isdir("docs/media") || mkdir("docs/media")
-
-while length(database) >= index
->>>>>>> 4fe11904
     uname = string(database[index].unique_name)
     info("Working on index: $index, uname: $uname")
     str = sprint() do io
