using ImageMagick
using FileIO
using Documenter
using Highlights
using Markdown
using Random
using WGLMakie
using GLMakie
using CairoMakie
using Makie
using JSServe
import Makie: to_string

Makie.inline!(true)

# Pause renderloop for slow software rendering.
# This way, we only render if we actualy save e.g. an image
GLMakie.set_window_config!(;
    framerate = 15.0,
    pause_rendering = true
)

# use svgs for CairoMakie which look crisper by default
CairoMakie.activate!(type = "svg")

"""
    print_table(io::IO, dict::Dict)

Print a Markdown-formatted table with the entries from `dict` to specified `io`.
"""
function print_table(io::IO, dict::Dict)
    # get max length of the keys
    k = string.("`", collect(keys(dict)), "`")
    maxlen_k = max(length.(k)...)

    # get max length of the values
    v = string.(collect(values(dict)))
    maxlen_v = max(length.(v)...)

    j = sort(collect(dict), by = x -> x[1])

    # column labels
    labels = ["Symbol", "Description"]

    # print top header
    print(io, "|")
    print(io, "$(labels[1])")
    print(io, " "^(maxlen_k - length(labels[1])))
    print(io, "|")
    print(io, "$(labels[2])")
    print(io, " "^(maxlen_v - length(labels[2])))
    print(io, "|")
    print(io, "\n")

    # print second line (toprule)
    print(io, "|")
    print(io, "-"^maxlen_k)
    print(io, "|")
    print(io, "-"^maxlen_v)
    print(io, "|")
    print(io, "\n")

    for (idx, entry) in enumerate(j)
        print(io, "|")
        print(io, "`$(entry[1])`")
        print(io, " "^(maxlen_k - length(string(entry[1])) - 2))
        print(io, "|")
        print(io, "$(entry[2])")
        print(io, " "^(maxlen_v - length(entry[2])))
        print(io, "|")
        print(io, "\n")
    end
end



################################################################################
#                              Utility functions                               #
################################################################################


################################################################################
#                                    Setup                                     #
################################################################################

pathroot  = normpath(@__DIR__, "..")
docspath  = joinpath(pathroot, "docs")
srcpath   = joinpath(docspath, "src")
srcgenpath   = joinpath(docspath, "src_generation")
buildpath = joinpath(docspath, "build")
genpath   = joinpath(srcpath, "generated")

mkpath(genpath)

################################################################################
#                          Syntax highlighting theme                           #
################################################################################

@info("Writing highlighting stylesheet")

open(joinpath(srcpath, "assets", "syntaxtheme.css"), "w") do io
    Highlights.stylesheet(io, MIME("text/css"), Highlights.Themes.DefaultTheme)
end

################################################################################
#                      Automatic Markdown page generation                      #
################################################################################


########################################
#       Plot attributes overview       #
########################################

# automatically generate an overview of the plot attributes (keyword arguments), using a source md file
@info("Generating attributes page")
# axis_attr_list = []
# for a in (Axis3D,)
#     attr = keys(default_theme(nothing, a))
#     push!(axis_attr_list, attr...)
# end
# axis_attr_list = string.(sort!(unique(axis_attr_list)))

# dict = default_theme(nothing, Axis3D)
# print_rec(STDOUT, dict)

const plot_attr_desc = Dict(
    :absorption => "Float32. Sets the absorption value for `volume` plots.",
    :algorithm => "Algorithm to be used for `volume` plots. Can be one of `:iso`, `:absorption`, `:mip`, `:absorptionrgba`, or `:indexedabsorption`.",
    :align => "`(:pos, :pos)`. Specify the text alignment, where `:pos` can be `:left`, `:center`, or `:right`.",
    :color => "Symbol or Colorant. The color of the main plot element (markers, lines, etc.). Can be a color symbol/string like :red, or a Colorant.  Can also be an array or matrix of 'z-values' that are converted into colors by the colormap automatically.",
    :colormap => "The color map of the main plot. Call `available_gradients()` to see what gradients are available. Can also be used with any Vector{<: Colorant}, or e.g. [:red, :black], or `ColorSchemes.jl` colormaps (by `colormap = ColorSchemes.<colorscheme name>.colors`).",
    :colorrange => "A tuple `(min, max)` where `min` and `max` specify the data range to be used for indexing the colormap. E.g. color = [-2, 4] with colorrange = (-2, 4) will map to the lowest and highest color value of the colormap.",
    :fillrange => "Bool. Toggles range filling in `contour` plots.",
    :font => "String. Specifies the font, and can choose any font available on the system.",
    :glowcolor => "Color Type. Color of the marker glow (outside the border) in `scatter` plots.",
    :glowwidth => "Number. Width of the marker glow in `scatter` plots.",
    :image => "The image to be plotted on the plot.",
    :interpolate => "Bool. For `heatmap` and `images`. Toggles color interpolation between nearby pixels.",
    :isorange => "Float32. Sets the isorange for `volume` plots.",
    :isovalue => "Float32. Sets the isovalue for `volume` plots.",
    :levels => "Integer. Number of levels for a `contour`-type plot.",
    :linestyle => "Symbol. Style of the line (for `line` and `linesegments` plots). Available styles are `:dash`, `:dot`, `:dashdot`, and `:dashdotdot`. You can also supply an array describing the length of each gap/fill.",
    :linewidth => "Number. Width of the line in `line` and `linesegments` plots.",
    :marker => "Symbol, Char, Shape, or AbstractVector. Call `available_marker_symbols`() to see which ones.",
    :marker_offset => "Array of `GeometryBasics.Point`'s. Specifies the offset coordinates for the markers. See the [Marker offset](https://simondanisch.github.io/ReferenceImages/gallery/marker_offset/index.html) example.",
    :markersize => "Number or AbstractVector. Specifies size (radius pixels) of the markers.",
    :position => "NTuple{2,Float}, `(x, y)`. Specify the coordinates to position text at.",
    :rotation => "Float32. Specifies the rotation in radians.",
    :rotations => "AbstractVector{Float32}. Similar to `:rotation`, except it specifies the rotations for each element in the plot.",
    :shading => "Bool. Specifies if shading should be on or not (for meshes).",
    :strokecolor => "Color Type. Color of the marker stroke (border).",
    :strokewidth => "Number. Width of the marker stroke (in pixels).",
    :textsize => "Integer. Font pointsize for text.",
    :transformation => "`(:plane, location)`. Transforms the `:plane` to the specified location. Possible `:plane`'s are `:xy`, `:yz`, and `:xz`.",
    :visible => "Bool. Toggle visibility of plot."
)

path = joinpath(genpath, "plot-attributes.md")
srcdocpath = joinpath(srcgenpath, "src-plot-attributes.md")
open(path, "w") do io
    !ispath(srcdocpath) && error("source document doesn't exist!")
    println(io, "# Plot attributes")
    src = read(srcdocpath, String)
    println(io, src)
    print(io, "\n")
    println(io, "## List of attributes")
    print_table(io, plot_attr_desc)
end

include("old_axis.jl")

########################################
#          Colormap reference          #
########################################

@info "Generating colormap reference"

include(joinpath(srcgenpath, "colormap_generation.jl"))

generate_colorschemes_markdown(
    joinpath(srcgenpath, "src-colors.md"),
    joinpath(genpath, "colors.md")
)

################################################################################
#                 Building HTML documentation with Documenter                  #
################################################################################

@info("Running `makedocs` with Documenter.")

makedocs(
    doctest = false, clean = true,
    repo = "https://github.com/JuliaPlots/Makie.jl/blob/{commit}{path}#{line}",
    format = Documenter.HTML(
        prettyurls = false,
        assets = [
            "assets/favicon.ico",
            "assets/syntaxtheme.css"
        ],
        sidebar_sitename=false,
    ),
    sitename = "Makie Plotting Ecosystem",
    pages = Any[
        "Home" => "index.md",
        "Basics" => [
            "Basic Tutorial" => "basic-tutorial.md",
            "Layout Tutorial" => "makielayout/tutorial.md",
            "animation.md",
            "Interaction" => [
                "interaction/nodes.md",
                "interaction/events.md",
                "interaction/inspector.md"
            ],
            # "interaction.md",
            "Plotting Functions" =>
                joinpath.(
                    "plotting_functions",
                    filter(
                        endswith(".md"),
                        readdir(joinpath(srcpath, "plotting_functions"),
                            sort = true)
                    )
                ),
            "Theming" => [
                "theming.md",
                "predefined_themes.md",
            ],
        ],
        "Documentation" => [
            "plot_method_signatures.md",
            "Figure" => "figure.md",
            "Layoutables & Widgets" => [
                "makielayout/layoutables.md",
                "makielayout/axis.md",
                "makielayout/axis3.md",
                "makielayout/box.md",
                "makielayout/button.md",
                "makielayout/colorbar.md",
                "makielayout/gridlayout.md",
                "makielayout/intervalslider.md",
                "makielayout/label.md",
                "makielayout/legend.md",
                "makielayout/lscene.md",
                "makielayout/menu.md",
                "makielayout/slider.md",
                "makielayout/toggle.md",

            ],

            "makielayout/layouting.md",
            "generated/colors.md",
            "generated/plot-attributes.md",
            "recipes.md",
            "backends" => [
                "backends_and_output.md",
                "wglmakie.md"
            ],
            "scenes.md",
            "lighting.md",
            "cameras.md",
            "faq.md",
            "API Reference Makie" => "makie_api.md",
            "API Reference MakieLayout" => "makielayout/reference.md",
            "generated/axis.md",
        ],
    ],
    strict = true, # experimental kwarg, so that the docs fail if there are any errors encountered
    # this way the docs serve better as another test case, because nobody looks at warnings
)

################################################################################
#                           Deploying documentation                            #
################################################################################

<<<<<<< HEAD
# if !isempty(get(ENV, "DOCUMENTER_KEY", ""))
#     deploydocs(
#         repo = "github.com/JuliaPlots/Makie.jl",
#         push_preview = true
#     )
# end
=======
if !isempty(get(ENV, "DOCUMENTER_KEY", ""))
    deploydocs(
        repo = "github.com/JuliaPlots/Makie.jl",
        push_preview = true
    )
end
>>>>>>> 3e368844
<|MERGE_RESOLUTION|>--- conflicted
+++ resolved
@@ -272,18 +272,9 @@
 #                           Deploying documentation                            #
 ################################################################################
 
-<<<<<<< HEAD
-# if !isempty(get(ENV, "DOCUMENTER_KEY", ""))
-#     deploydocs(
-#         repo = "github.com/JuliaPlots/Makie.jl",
-#         push_preview = true
-#     )
-# end
-=======
 if !isempty(get(ENV, "DOCUMENTER_KEY", ""))
     deploydocs(
         repo = "github.com/JuliaPlots/Makie.jl",
         push_preview = true
     )
-end
->>>>>>> 3e368844
+end