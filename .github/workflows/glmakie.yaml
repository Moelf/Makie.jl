name: GLMakie CI
on:
  pull_request:
    paths-ignore:
      - 'docs/**'
      - '*.md'
    branches:
      - master
      - sd/beta-20
  push:
    tags:
      - '*'
<<<<<<< HEAD
=======
    branches:
      - master
>>>>>>> eda228a3

concurrency:
  group: ${{ github.workflow }}-${{ github.head_ref || github.run_id }}
  cancel-in-progress: true

jobs:
  test:
    name: GLMakie Julia ${{ matrix.version }}
    env:
      MODERNGL_DEBUGGING: "true" # turn on errors when running OpenGL tests
    runs-on: ${{ matrix.os }}
    strategy:
      fail-fast: false
      matrix:
        version:
          - '1.6'
          - '1' # automatically expands to the latest stable 1.x release of Julia
        os:
          - ubuntu-20.04
        arch:
          - x64
    steps:
      - name: Checkout
        uses: actions/checkout@v3
      - uses: julia-actions/setup-julia@v1
        with:
          version: ${{ matrix.version }}
          arch: ${{ matrix.arch }}
      - uses: julia-actions/cache@v1
      - run: sudo apt-get update && sudo apt-get install -y xorg-dev mesa-utils xvfb libgl1 freeglut3-dev libxrandr-dev libxinerama-dev libxcursor-dev libxi-dev libxext-dev xsettingsd x11-xserver-utils
      - name: Install Julia dependencies
        shell: julia --project=monorepo {0}
        run: |
          using Pkg;
          # dev mono repo versions
          pkg"dev . ./MakieCore ./GLMakie ./ReferenceTests"
      - name: Run the tests
        id: referencetests
        continue-on-error: true
        run: >
          DISPLAY=:0 xvfb-run -s '-screen 0 1024x768x24' julia --color=yes --project=monorepo -e 'using Pkg; Pkg.test("GLMakie", coverage=true)'
          && echo "TESTS_SUCCESSFUL=true" >> $GITHUB_ENV
      - name: Upload test Artifacts
        uses: actions/upload-artifact@v3
        with:
          name: ReferenceImages_${{ matrix.os }}_${{ matrix.arch }}_${{ matrix.version }}
          path: |
            ./GLMakie/test/recorded_reference_images/
      - name: Save number of missing refimages to file
        env:
          N_MISSING: ${{ steps.referencetests.outputs.n_missing_refimages }}
          COMMIT_SHA: ${{ github.event_name == 'pull_request' && github.event.pull_request.head.sha || github.sha }}
        run: |
          mkdir -p ./n_missing
          echo $N_MISSING > ./n_missing/n_missing_refimages
          echo $COMMIT_SHA >> ./n_missing/n_missing_refimages
      - name: Upload artifact with number of missing refimages
        uses: actions/upload-artifact@v3
        with:
          name: n_missing_refimages
          path: n_missing/
      - name: Fail after artifacts if tests failed
        if: ${{ env.TESTS_SUCCESSFUL != 'true' }}
        run: exit 1
      - uses: julia-actions/julia-processcoverage@v1
      - uses: codecov/codecov-action@v3
        with:
          file: lcov.info<|MERGE_RESOLUTION|>--- conflicted
+++ resolved
@@ -10,11 +10,8 @@
   push:
     tags:
       - '*'
-<<<<<<< HEAD
-=======
     branches:
       - master
->>>>>>> eda228a3
 
 concurrency:
   group: ${{ github.workflow }}-${{ github.head_ref || github.run_id }}
