name: Docs build and deploy
on:
  pull_request:
<<<<<<< HEAD
    branches:
      - master
      - sd/beta-20
  push:
    tags:
      - '*'
=======
    branches:
      - master
      - sd/beta-20
  push:
    tags:
      - '*'
    branches:
      - master
>>>>>>> eda228a3

concurrency:
  group: ${{ github.workflow }}-${{ github.head_ref || github.run_id }}
  cancel-in-progress: true

jobs:
  build-and-deploy:
    runs-on: ubuntu-20.04
    steps:
    - name: Checkout
      uses: actions/checkout@v3
      with:
        persist-credentials: false
    # NOTE: Python is necessary for the pre-rendering (minification) step
    - name: Install python
      uses: actions/setup-python@v4
      with:
        python-version: '3.8'
    - name: Install binary dependencies
      run: sudo apt-get update && sudo apt-get install -y xorg-dev mesa-utils xvfb libgl1 freeglut3-dev libxrandr-dev libxinerama-dev libxcursor-dev libxi-dev libxext-dev
    # NOTE: Here you can install dependencies such as matplotlib if you use
    # packages such as PyPlot.
    # - run: pip install matplotlib
    - name: Install Julia
      uses: julia-actions/setup-julia@v1
      with:
        version: '1'
    - name: Build and deploy docs
      env:
        GITHUB_TOKEN: ${{ secrets.GITHUB_TOKEN }}
      run: >
          cd docs;
          DISPLAY=:0 xvfb-run -s '-screen 0 1024x768x24'
          julia --color=yes makedocs.jl
    - name: Upload site as artifact
      uses: actions/upload-artifact@v3
      with:
        name: Docs build
        path: ./docs/__site<|MERGE_RESOLUTION|>--- conflicted
+++ resolved
@@ -1,14 +1,6 @@
 name: Docs build and deploy
 on:
   pull_request:
-<<<<<<< HEAD
-    branches:
-      - master
-      - sd/beta-20
-  push:
-    tags:
-      - '*'
-=======
     branches:
       - master
       - sd/beta-20
@@ -17,7 +9,6 @@
       - '*'
     branches:
       - master
->>>>>>> eda228a3
 
 concurrency:
   group: ${{ github.workflow }}-${{ github.head_ref || github.run_id }}
