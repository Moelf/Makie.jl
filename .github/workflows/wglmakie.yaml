--- conflicted
+++ resolved
@@ -10,12 +10,9 @@
   push:
     tags:
       - '*'
-<<<<<<< HEAD
-
-=======
     branches:
       - master
->>>>>>> eda228a3
+
 concurrency:
   group: ${{ github.workflow }}-${{ github.head_ref || github.run_id }}
   cancel-in-progress: true
