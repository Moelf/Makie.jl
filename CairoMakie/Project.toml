name = "CairoMakie"
uuid = "13f3f980-e62b-5c42-98c6-ff1f3baf88f0"
author = ["Simon Danisch <sdanisch@gmail.com>"]
version = "0.6.4"

[deps]
Base64 = "2a0f44e3-6c83-55bd-87e4-b1978d98bd5f"
Cairo = "159f3aea-2a34-519c-b102-8c37f9878175"
Colors = "5ae59095-9a9b-59fe-a467-6f913c188581"
FFTW = "7a1cc6ca-52ef-59f5-83cd-3a7055c09341"
FileIO = "5789e2e9-d7fb-5bc7-8068-2c6fae9b9549"
FreeType = "b38be410-82b0-50bf-ab77-7b57e271db43"
GeometryBasics = "5c1252a2-5f33-56bf-86c9-59e7332b4326"
LinearAlgebra = "37e2e46d-f89d-539d-b4ee-838fcccc9c8e"
Makie = "ee78f7c6-11fb-53f2-987a-cfe4a2b5a57a"
SHA = "ea8e919c-243c-51af-8825-aaa63cd721ce"
StaticArrays = "90137ffa-7385-5640-81b9-e52037218182"

[compat]
Cairo = "1.0.4"
Colors = "0.10, 0.11, 0.12"
FFTW = "1"
FileIO = "1.1"
FreeType = "3, 4.0"
<<<<<<< HEAD
GeometryBasics = "0.2, 0.3, 0.4"
=======
GeometryBasics = "0.4.1"
>>>>>>> 6b71a7f0
Makie = "=0.15.1"
StaticArrays = "0.12, 1.0"
julia = "1.3"

[extras]
Pkg = "44cfe95a-1eb2-52ea-b672-e2afdf69b78f"
Test = "8dfed614-e22c-5e08-85e1-65c5234f0b40"

[targets]
test = ["Test", "Pkg"]<|MERGE_RESOLUTION|>--- conflicted
+++ resolved
@@ -22,11 +22,7 @@
 FFTW = "1"
 FileIO = "1.1"
 FreeType = "3, 4.0"
-<<<<<<< HEAD
-GeometryBasics = "0.2, 0.3, 0.4"
-=======
 GeometryBasics = "0.4.1"
->>>>>>> 6b71a7f0
 Makie = "=0.15.1"
 StaticArrays = "0.12, 1.0"
 julia = "1.3"
