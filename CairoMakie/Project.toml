name = "CairoMakie"
uuid = "13f3f980-e62b-5c42-98c6-ff1f3baf88f0"
author = ["Simon Danisch <sdanisch@gmail.com>"]
version = "0.7.4"

[deps]
Base64 = "2a0f44e3-6c83-55bd-87e4-b1978d98bd5f"
Cairo = "159f3aea-2a34-519c-b102-8c37f9878175"
Colors = "5ae59095-9a9b-59fe-a467-6f913c188581"
FFTW = "7a1cc6ca-52ef-59f5-83cd-3a7055c09341"
FileIO = "5789e2e9-d7fb-5bc7-8068-2c6fae9b9549"
FreeType = "b38be410-82b0-50bf-ab77-7b57e271db43"
GeometryBasics = "5c1252a2-5f33-56bf-86c9-59e7332b4326"
LinearAlgebra = "37e2e46d-f89d-539d-b4ee-838fcccc9c8e"
Makie = "ee78f7c6-11fb-53f2-987a-cfe4a2b5a57a"
SHA = "ea8e919c-243c-51af-8825-aaa63cd721ce"

[compat]
Cairo = "1.0.4"
Colors = "0.10, 0.11, 0.12"
FFTW = "1"
FileIO = "1.1"
FreeType = "3, 4.0"
GeometryBasics = "0.4.1"
<<<<<<< HEAD
Makie = "=0.16.3"
=======
Makie = "=0.16.5"
StaticArrays = "0.12, 1.0"
>>>>>>> c8d6e5a8
julia = "1.3"

[extras]
Pkg = "44cfe95a-1eb2-52ea-b672-e2afdf69b78f"
Test = "8dfed614-e22c-5e08-85e1-65c5234f0b40"

[targets]
test = ["Test", "Pkg"]<|MERGE_RESOLUTION|>--- conflicted
+++ resolved
@@ -22,12 +22,7 @@
 FileIO = "1.1"
 FreeType = "3, 4.0"
 GeometryBasics = "0.4.1"
-<<<<<<< HEAD
-Makie = "=0.16.3"
-=======
 Makie = "=0.16.5"
-StaticArrays = "0.12, 1.0"
->>>>>>> c8d6e5a8
 julia = "1.3"
 
 [extras]
