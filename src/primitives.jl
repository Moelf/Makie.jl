################################################################################
#                             Lines, LineSegments                              #
################################################################################

function draw_atomic(scene::Scene, screen::CairoScreen, primitive::Union{Lines, LineSegments})
    fields = @get_attribute(primitive, (color, linewidth, linestyle))
    linestyle = AbstractPlotting.convert_attribute(linestyle, AbstractPlotting.key"linestyle"())
    ctx = screen.context
    model = primitive[:model][]
    positions = primitive[1][]

    isempty(positions) && return

    # workaround for a LineSegments object created from a GLNormalMesh
    # the input argument is a view of points using faces, which results in
    # a vector of tuples of two points. we convert those to a list of points
    # so they don't trip up the rest of the pipeline
    # TODO this shouldn't be necessary anymore!
    if positions isa SubArray{<:Point3, 1, P, <:Tuple{Array{<:AbstractFace}}} where P
        positions = let
            pos = Point3f0[]
            for tup in positions
                push!(pos, tup[1])
                push!(pos, tup[2])
            end
            pos
        end
    end

    projected_positions = project_position.(Ref(scene), positions, Ref(model))

    if color isa AbstractArray{<: Number}
        color = numbers_to_colors(color, primitive)
    end

    # color is now a color or an array of colors
    # if it's an array of colors, each segment must be stroked separately

    # The linestyle can be set globally, as we do here.
    # However, there is a discrepancy between AbstractPlotting
    # and Cairo when it comes to linestyles.
    # For AbstractPlotting, the linestyle array is cumulative,
    # and defines the "absolute" endpoints of segments.
    # However, for Cairo, each value provides the length of
    # alternate "on" and "off" portions of the stroke.
    # Therefore, we take the diff of the given linestyle,
    # to convert the "absolute" coordinates into "relative" ones.
    if !isnothing(linestyle) && !(linewidth isa AbstractArray)
        Cairo.set_dash(ctx, diff(Float64.(linestyle)) .* linewidth)
    end
    if color isa AbstractArray || linewidth isa AbstractArray
        # stroke each segment separately, this means disjointed segments with probably
        # wonky dash patterns if segments are short

        # we can hide the gaps by setting the line cap to round
        Cairo.set_line_cap(ctx, Cairo.CAIRO_LINE_CAP_ROUND)
        draw_multi(
            primitive, ctx,
            projected_positions,
            color, linewidth,
            isnothing(linestyle) ? nothing : diff(Float64.(linestyle))
        )
    else
        # stroke the whole line at once if it has only one color
        # this allows correct linestyles and line joins as well and will be the
        # most common case
        Cairo.set_line_width(ctx, linewidth)
        Cairo.set_source_rgba(ctx, red(color), green(color), blue(color), alpha(color))
        draw_single(primitive, ctx, projected_positions)
    end
    nothing
end

function draw_single(primitive::Lines, ctx, positions)
    @inbounds for i in 1:length(positions)
        p = positions[i]
        # only take action for non-NaNs
        if !isnan(p)
            # new line segment at beginning or if previously NaN
            if i == 1 || isnan(positions[i-1])
                Cairo.move_to(ctx, p...)
            else
                Cairo.line_to(ctx, p...)
            end
        end
    end
    Cairo.stroke(ctx)
end

function draw_single(primitive::LineSegments, ctx, positions)
    @assert iseven(length(positions))
    @inbounds for i in 1:length(positions)
        if iseven(i)
            Cairo.line_to(ctx, positions[i]...)
        else
            Cairo.move_to(ctx, positions[i]...)
        end
    end
    Cairo.stroke(ctx)
end

# if linewidth is not an array
function draw_multi(primitive, ctx, positions, colors::AbstractArray, linewidth, dash)
    draw_multi(primitive, ctx, positions, colors, [linewidth for c in colors], dash)
end

# if color is not an array
function draw_multi(primitive, ctx, positions, color, linewidths::AbstractArray, dash)
    draw_multi(primitive, ctx, positions, [color for l in linewidths], linewidths, dash)
end

function draw_multi(primitive::Union{Lines, LineSegments}, ctx, positions, colors::AbstractArray, linewidths::AbstractArray, dash)
    if primitive isa LineSegments
        @assert iseven(length(positions))
    end
    @assert length(positions) == length(colors)
    @assert length(linewidths) == length(colors)

    iterator = if primitive isa Lines
        1:length(positions)-1
    elseif primitive isa LineSegments
        1:2:length(positions)
    end

    for i in iterator
        if isnan(positions[i+1]) || isnan(positions[i])
            continue
        end
        Cairo.move_to(ctx, positions[i]...)

        Cairo.line_to(ctx, positions[i+1]...)
        if linewidths[i] != linewidths[i+1]
            error("Cairo doesn't support two different line widths ($(linewidths[i]) and $(linewidths[i+1])) at the endpoints of a line.")
        end
        Cairo.set_line_width(ctx, linewidths[i])
        !isnothing(dash) && Cairo.set_dash(ctx, dash .* linewidths[i])
        c1 = colors[i]
        c2 = colors[i+1]
        # we can avoid the more expensive gradient if the colors are the same
        # this happens if one color was given for each segment
        if c1 == c2
            Cairo.set_source_rgba(ctx, red(c1), green(c1), blue(c1), alpha(c1))
            Cairo.stroke(ctx)
        else
            pat = Cairo.pattern_create_linear(positions[i]..., positions[i+1]...)
            Cairo.pattern_add_color_stop_rgba(pat, 0, red(c1), green(c1), blue(c1), alpha(c1))
            Cairo.pattern_add_color_stop_rgba(pat, 1, red(c2), green(c2), blue(c2), alpha(c2))
            Cairo.set_source(ctx, pat)
            Cairo.stroke(ctx)
            Cairo.destroy(pat)
        end
    end
end

################################################################################
#                                   Scatter                                    #
################################################################################

function draw_atomic(scene::Scene, screen::CairoScreen, primitive::Scatter)
    fields = @get_attribute(primitive, (color, markersize, strokecolor, strokewidth, marker, marker_offset, rotations))
    @get_attribute(primitive, (transform_marker,))

    ctx = screen.context
    model = primitive[:model][]
    positions = primitive[1][]
    isempty(positions) && return
    size_model = transform_marker ? model : Mat4f0(I)

    font = to_font(to_value(get(primitive, :font, AbstractPlotting.defaultfont())))

    colors = if color isa AbstractArray{<: Number}
        numbers_to_colors(color, primitive)
    else
        color
    end

    broadcast_foreach(primitive[1][], colors, markersize, strokecolor,
                      strokewidth, marker, marker_offset, primitive.rotations[]) do point, col,
                          markersize, strokecolor, strokewidth, marker, mo, rotation

        # if we give size in pixels, the size is always equal to that value
        is_pixelspace = haskey(primitive, :markerspace) && primitive.markerspace[] == AbstractPlotting.Pixel
        scale = if is_pixelspace
            AbstractPlotting.to_2d_scale(markersize)
        else
            # otherwise calculate a scaled size
            project_scale(scene, markersize, size_model)
        end
        offset = if is_pixelspace
            AbstractPlotting.to_2d_scale(mo)
        else
            project_scale(scene, mo, size_model)
        end

        pos = project_position(scene, point, model)

        Cairo.set_source_rgba(ctx, rgbatuple(col)...)
        m = convert_attribute(marker, key"marker"(), key"scatter"())
        if m isa Char
            draw_marker(ctx, m, best_font(m, font), pos, scale, strokecolor, strokewidth, offset, rotation)
        else
            draw_marker(ctx, m, pos, scale, strokecolor, strokewidth, offset, rotation)
        end
    end
    nothing
end


function draw_marker(ctx, marker, pos, scale, strokecolor, strokewidth, marker_offset, rotation)

    marker_offset = marker_offset + scale ./ 2

    pos += Point2f0(marker_offset[1], -marker_offset[2])

    # Cairo.scale(ctx, scale...)
    Cairo.arc(ctx, pos[1], pos[2], scale[1]/2, 0, 2*pi)
    Cairo.fill_preserve(ctx)

    sc = to_color(strokecolor)

    Cairo.set_source_rgba(ctx, rgbatuple(sc)...)
    Cairo.set_line_width(ctx, Float64(strokewidth))
    Cairo.stroke(ctx)
end

function draw_marker(ctx, marker::Char, font, pos, scale, strokecolor, strokewidth, marker_offset, rotation)

    Cairo.save(ctx)

    # Marker offset is meant to be relative to the
    # bottom left corner of the box centered at
    # `pos` with sides defined by `scale`, but
    # this does not take the character's dimensions
    # into account.
    # Here, we reposition the marker offset to be
    # relative to the center of the char.
    marker_offset = marker_offset .+ scale ./ 2

    cairoface = set_ft_font(ctx, font)

    charextent = AbstractPlotting.FreeTypeAbstraction.internal_get_extent(font, marker)
    inkbb = AbstractPlotting.FreeTypeAbstraction.inkboundingbox(charextent)

    # scale normalized bbox by font size
    inkbb_scaled = FRect2D(origin(inkbb) .* scale, widths(inkbb) .* scale)

    # flip y for the centering shift of the character because in Cairo y goes down
    centering_offset = [1, -1] .* (-origin(inkbb_scaled) .- 0.5 .* widths(inkbb_scaled))
    # this is the origin where we actually have to place the glyph so it can be centered
    charorigin = pos .+ Vec2f0(marker_offset[1], -marker_offset[2])
    old_matrix = get_font_matrix(ctx)
    set_font_matrix(ctx, scale_matrix(scale...))

    # First, we translate to the point where the
    # marker is supposed to go.
    Cairo.translate(ctx, charorigin...)
    # Then, we rotate the context by the
    # appropriate amount,
    Cairo.rotate(ctx, to_2d_rotation(rotation))
    # and apply a centering offset to account for
    # the fact that text is shown from the (relative)
    # bottom left corner.
    Cairo.translate(ctx, centering_offset...)

    Cairo.text_path(ctx, string(marker))
    Cairo.fill_preserve(ctx)
    # stroke
    Cairo.set_line_width(ctx, strokewidth)
    Cairo.set_source_rgba(ctx, rgbatuple(strokecolor)...)
    Cairo.stroke(ctx)

    # if we use set_ft_font we should destroy the pointer it returns
    cairo_font_face_destroy(cairoface)

    set_font_matrix(ctx, old_matrix)
    Cairo.restore(ctx)

end


function draw_marker(ctx, marker::Union{Rect, Type{<: Rect}}, pos, scale, strokecolor, strokewidth, marker_offset, rotation)
    s2 = if marker isa Type{Rect}
        Point2(scale[1], -scale[2])
    else
        Point2((widths(marker) .* scale .* (1, -1))...)
    end

    offset = marker_offset .+ scale ./ 2

    pos += Point2f0(offset[1], -offset[2])

    Cairo.move_to(ctx, pos...)
    Cairo.rotate(ctx, to_2d_rotation(rotation))
    Cairo.rectangle(ctx, 0, 0, s2...)
    Cairo.fill_preserve(ctx);
    if strokewidth > 0.0
        sc = to_color(strokecolor)
        Cairo.set_source_rgba(ctx, rgbatuple(sc)...)
        Cairo.set_line_width(ctx, Float64(strokewidth))
        Cairo.stroke(ctx)
    end
end


################################################################################
#                                     Text                                     #
################################################################################

function p3_to_p2(p::Point3{T}) where T
    if p[3] == 0 || isnan(p[3])
        Point2{T}(p[1:2]...)
    else
        error("Can't reduce Point3 to Point2 with nonzero third component $(p[3]).")
    end  
end

function draw_atomic(scene::Scene, screen::CairoScreen, primitive::Text)
    ctx = screen.context
    @get_attribute(primitive, (textsize, color, font, rotation, model, space))
    txt = to_value(primitive[1])
    position = primitive.attributes[:position][]
    # use cached glyph info
    glyphlayouts = primitive._glyphlayout[]

    draw_string(scene, ctx, txt, position, glyphlayouts, textsize, color, font, rotation, model,  space)

    nothing
end

function draw_string(scene, ctx, strings::AbstractArray, positions::AbstractArray, glyphlayouts, textsize, color, font, rotation, model::SMatrix, space)

    # TODO: why is the Ref around model necessary? doesn't broadcast_foreach handle staticarrays matrices?
    broadcast_foreach(strings, positions, glyphlayouts, textsize, color, font, rotation,
        Ref(model), space) do str, pos, glayout, ts, c, f, ro, mo, sp

        draw_string(scene, ctx, str, pos, glayout, ts, c, f, ro, mo, sp)
    end
end

function draw_string(scene, ctx, str::String, position::VecTypes, glyphlayout, textsize, color, font, rotation, model, space)

    glyphoffsets = glyphlayout.origins


    Cairo.save(ctx)
    cairoface = set_ft_font(ctx, font)
    Cairo.set_source_rgba(ctx, rgbatuple(color)...)
    old_matrix = get_font_matrix(ctx)


    for (goffset, char) in zip(glyphoffsets, str)

        char in ('\r', '\n') && continue

        if space == :data
            # in data space, the glyph offsets are just added to the string positions
            # and then projected

            # glyph position in data coordinates (offset has rotation applied already)
            gpos_data = to_ndim(Point3f0, position, 0) .+ goffset

            scale3 = textsize isa Number ? Point3f0(textsize, textsize, 0) : to_ndim(Point3f0, textsize, 0)

            # this could be done better but it works at least

            # the CairoMatrix is found by transforming the right and up vector
            # of the character into screen space and then subtracting the projected
            # origin. The resulting vectors give the directions in which the character
            # needs to be stretched in order to match the 3D projection
            
            xvec = rotation * (scale3[1] * Point3f0(1, 0, 0))
            yvec = rotation * (scale3[2] * Point3f0(0, -1, 0))

            gproj = project_position(scene, gpos_data, Mat4f0(I))
            xproj = project_position(scene, gpos_data + xvec, Mat4f0(I))
            yproj = project_position(scene, gpos_data + yvec, Mat4f0(I))
            
            xdiff = xproj - gproj
            ydiff = yproj - gproj

            mat = Cairo.CairoMatrix(
                xdiff[1], xdiff[2],
                ydiff[1], ydiff[2],
                0, 0,
            )

            Cairo.save(ctx)
            Cairo.move_to(ctx, gproj...)
            set_font_matrix(ctx, mat)

            # Cairo.rotate(ctx, to_2d_rotation(rotation))
            Cairo.show_text(ctx, string(char))
            Cairo.restore(ctx)

        elseif space == :screen
            # in screen space, the glyph offsets are added after projecting
            # the string position into screen space
            glyphpos = project_position(
                scene,
                position,
                Mat4f0(I)) .+ p3_to_p2(goffset) .* (1, -1) # flip for Cairo
            # and the scale is just taken as is
            scale = length(textsize) == 2 ? textsize : SVector(textsize, textsize)

            Cairo.save(ctx)
            Cairo.move_to(ctx, glyphpos...)
            # TODO this only works in 2d
            mat = scale_matrix(scale...)
            set_font_matrix(ctx, mat)
            Cairo.rotate(ctx, to_2d_rotation(rotation))
    
            Cairo.show_text(ctx, string(char))
            Cairo.restore(ctx)
        else
            error()
        end
    end

    cairo_font_face_destroy(cairoface)
    set_font_matrix(ctx, old_matrix)
    Cairo.restore(ctx)

    nothing
end

################################################################################
#                                Heatmap, Image                                #
################################################################################

function draw_atomic(scene::Scene, screen::CairoScreen, primitive::Union{Heatmap, Image})
    ctx = screen.context
    image = primitive[3][]
    x, y = primitive[1][], primitive[2][]
    model = primitive[:model][]
    imsize = (extrema_nan(x), extrema_nan(y))

    # find projected image corners
    # this already takes care of flipping the image to correct cairo orientation
    xy = project_position(scene, Point2f0(first.(imsize)), model)
    xymax = project_position(scene, Point2f0(last.(imsize)), model)


    w, h = xymax .- xy
    interp = to_value(get(primitive, :interpolate, true))

    # theoretically, we could restrict the non-interpolation vector graphics hack to actual vector
    # graphics backends, but it's not directly visible from screen.surface what type we have

    if interp
        # FILTER_BEST doesn't work reliably with png backend, GAUSSIAN is not implemented
        interp_flag = Cairo.FILTER_BILINEAR

        s = to_cairo_image(image, primitive)
        Cairo.rectangle(ctx, xy..., w, h)
        Cairo.save(ctx)
        Cairo.translate(ctx, xy...)
        Cairo.scale(ctx, w / s.width, h / s.height)
        Cairo.set_source_surface(ctx, s, 0, 0)
        p = Cairo.get_source(ctx)
        # Set filter doesn't work!?
        Cairo.pattern_set_filter(p, interp_flag)
        Cairo.fill(ctx)
        Cairo.restore(ctx)

    else
        colors = to_rgba_image(image, primitive)

        cellw = w / size(image, 1)
        cellh = h / size(image, 2)

        ni, nj = size(image)
        @inbounds for i in 1:ni, j in 1:nj
            ori = xy + Point2f0((i-1) * cellw, (j-1) * cellh)

            # there are usually white lines between directly adjacent rectangles
            # in vector graphics because of anti-aliasing

            # if we let each cell stick out (bulge) a little bit (half a point) under its neighbors
            # those lines disappear

            # we heuristically only do this if the adjacent cells are fully opaque
            # and if we're not in the last row / column so the overall heatmap doesn't get bigger

            # this should be the most common case by far, though

            xbulge = if i < ni && alpha(colors[i+1, j]) == 1
                0.5
            else
                0.0
            end
            ybulge = if j < nj && alpha(colors[i, j+1]) == 1
                0.5
            else
                0.0
            end

            # we add the bulge in the direction of cellw / cellh in case the axes are reversed
            Cairo.rectangle(ctx, ori..., cellw + sign(cellw) * xbulge, cellh + sign(cellh) * ybulge)
            Cairo.set_source_rgba(ctx, rgbatuple(colors[i, j])...)
            Cairo.fill(ctx)
        end
    end
end


################################################################################
#                                     Mesh                                     #
################################################################################


function draw_atomic(scene::Scene, screen::CairoScreen, primitive::AbstractPlotting.Mesh)
    if scene.camera_controls[] isa Union{Camera2D, AbstractPlotting.PixelCamera}
        draw_mesh2D(scene, screen, primitive)
    else
        if !haskey(primitive, :faceculling)
            primitive[:faceculling] = Node(1e-6)
        end
        draw_mesh3D(scene, screen, primitive)
    end
    return nothing
end

function draw_mesh2D(scene, screen, primitive)
    @get_attribute(primitive, (color,))

    colormap = get(primitive, :colormap, nothing) |> to_value |> to_colormap
    colorrange = get(primitive, :colorrange, nothing) |> to_value
    ctx = screen.context
    model = primitive.model[]
    mesh = GeometryBasics.mesh(primitive[1][])
    # Priorize colors of the mesh if present
    # This is a hack, which needs cleaning up in the Mesh plot type!
    color = hasproperty(mesh, :color) ? mesh.color : color
    vs =  decompose(Point, mesh); fs = decompose(TriangleFace, mesh)
    uv = hasproperty(mesh, :uv) ? mesh.uv : nothing
    pattern = Cairo.CairoPatternMesh()

    cols = per_face_colors(color, colormap, colorrange, nothing, vs, fs, nothing, uv)
    for (f, (c1, c2, c3)) in zip(fs, cols)
        t1, t2, t3 =  project_position.(scene, vs[f], (model,)) #triangle points
        Cairo.mesh_pattern_begin_patch(pattern)

        Cairo.mesh_pattern_move_to(pattern, t1...)
        Cairo.mesh_pattern_line_to(pattern, t2...)
        Cairo.mesh_pattern_line_to(pattern, t3...)

        mesh_pattern_set_corner_color(pattern, 0, c1)
        mesh_pattern_set_corner_color(pattern, 1, c2)
        mesh_pattern_set_corner_color(pattern, 2, c3)

        Cairo.mesh_pattern_end_patch(pattern)
    end
    Cairo.set_source(ctx, pattern)
    Cairo.close_path(ctx)
    Cairo.paint(ctx)
    return nothing
end

function average_z(positions, face)
    vs = positions[face]
    sum(v -> v[3], vs) / length(vs)
end

function draw_mesh3D(
        scene, screen, primitive;
        mesh = primitive[1][], pos = Vec4f0(0), scale = 1f0
    )
    @get_attribute(primitive, (color, shading, lightposition, ambient, diffuse,
        specular, shininess, faceculling))

    colormap = get(primitive, :colormap, nothing) |> to_value |> to_colormap
    colorrange = get(primitive, :colorrange, nothing) |> to_value
    matcap = get(primitive, :matcap, nothing) |> to_value
    # Priorize colors of the mesh if present
    color = hasproperty(mesh, :color) ? mesh.color : color

    ctx = screen.context

    model = primitive.model[]
    view = scene.camera.view[]
    projection = scene.camera.projection[]
    normalmatrix = get(
        scene.attributes, :normalmatrix, let
            i = SOneTo(3)
            transpose(inv(view[i, i] * model[i, i]))
        end
    )

    # Mesh data
    # transform to view/camera space
    vs = map(coordinates(mesh)) do v
        p4d = to_ndim(Vec4f0, scale .* to_ndim(Vec3f0, v, 0f0), 1f0)
        view * (model * p4d .+ to_ndim(Vec4f0, pos, 0f0))
    end
    fs = faces(mesh)
    uv = hasproperty(mesh, :uv) ? mesh.uv : nothing
    ns = map(n -> normalmatrix * n, normals(mesh))
    cols = per_face_colors(color, colormap, colorrange, matcap, vs, fs, ns, uv)

    # Liight math happens in view/camera space
    if lightposition == :eyeposition
        lightposition = scene.camera.eyeposition[]
    end
    lightpos = (view * to_ndim(Vec4f0, lightposition, 1.0))[Vec(1, 2, 3)]

    # Camera to screen space
    ts = map(vs) do v
        clip = projection * v
        @inbounds begin
            p = (clip ./ clip[4])[Vec(1, 2)]
            p_yflip = Vec2f0(p[1], -p[2])
            p_0_to_1 = (p_yflip .+ 1f0) / 2f0
        end
        p = p_0_to_1 .* scene.camera.resolution[]
        Vec3f0(p[1], p[2], clip[3])
    end

    # Approximate zorder
    zorder = sortperm(fs, by = f -> average_z(ts, f))

    # Face culling
    zorder = filter(i -> any(last.(ns[fs[i]]) .> faceculling), zorder)

    pattern = Cairo.CairoPatternMesh()
    for k in reverse(zorder)
        f = fs[k]
        t1, t2, t3 = ts[f]

        # light calculation
        c1, c2, c3 = if shading
            map(ns[f], vs[f], cols[k]) do N, v, c
                L = normalize(lightpos .- v[Vec(1,2,3)])
                diff_coeff = max(dot(L, N), 0.0)
                H = normalize(L + normalize(-v[SOneTo(3)]))
                spec_coeff = max(dot(H, N), 0.0)^shininess
                c = RGBA(c)
                new_c = (ambient .+ diff_coeff .* diffuse) .* Vec3f0(c.r, c.g, c.b) .+
                        specular * spec_coeff
                RGBA(new_c..., c.alpha)
            end
        else
            cols[k]
        end
        # debug normal coloring
        # n1, n2, n3 = Vec3f0(0.5) .+ 0.5ns[f]
        # c1 = RGB(n1...)
        # c2 = RGB(n2...)
        # c3 = RGB(n3...)

        Cairo.mesh_pattern_begin_patch(pattern)

        Cairo.mesh_pattern_move_to(pattern, t1[1], t1[2])
        Cairo.mesh_pattern_line_to(pattern, t2[1], t2[2])
        Cairo.mesh_pattern_line_to(pattern, t3[1], t3[2])

        mesh_pattern_set_corner_color(pattern, 0, c1)
        mesh_pattern_set_corner_color(pattern, 1, c2)
        mesh_pattern_set_corner_color(pattern, 2, c3)

        Cairo.mesh_pattern_end_patch(pattern)
    end
    Cairo.set_source(ctx, pattern)
    Cairo.close_path(ctx)
    Cairo.paint(ctx)
    return nothing
end


################################################################################
#                                   Surface                                    #
################################################################################


function draw_atomic(scene::Scene, screen::CairoScreen, primitive::AbstractPlotting.Surface)
    # Pretend the surface plot is a mesh plot and plot that instead
    mesh = surface2mesh(primitive[1][], primitive[2][], primitive[3][])
    primitive[:color][] = primitive[3][][:]
    if !haskey(primitive, :faceculling)
        primitive[:faceculling] = Node(-0.1)
    end
    draw_mesh3D(scene, screen, primitive, mesh=mesh)
    return nothing
end

function surface2mesh(xs::AbstractVector, ys::AbstractVector, zs::AbstractMatrix)
    ps = [Point3f0(xs[i], ys[j], zs[i, j]) for j in eachindex(ys) for i in eachindex(xs)]
    idxs = LinearIndices(size(zs))
    faces = [
        QuadFace(idxs[i, j], idxs[i+1, j], idxs[i+1, j+1], idxs[i, j+1])
        for j in 1:size(zs, 2)-1 for i in 1:size(zs, 1)-1
    ]
    normal_mesh(ps, faces)
end
<<<<<<< HEAD
=======

>>>>>>> a893f30a
function surface2mesh(xs::AbstractMatrix, ys::AbstractMatrix, zs::AbstractMatrix)
    ps = [Point3f0(xs[i, j], ys[i, j], zs[i, j]) for j in 1:size(zs, 2) for i in 1:size(zs, 1)]
    idxs = LinearIndices(size(zs))
    faces = [
        QuadFace(idxs[i, j], idxs[i+1, j], idxs[i+1, j+1], idxs[i, j+1])
        for j in 1:size(zs, 2)-1 for i in 1:size(zs, 1)-1
    ]
    normal_mesh(ps, faces)
end


################################################################################
#                                 MeshScatter                                  #
################################################################################


function draw_atomic(scene::Scene, screen::CairoScreen, primitive::AbstractPlotting.MeshScatter)
    @get_attribute(primitive, (color, model, marker, markersize, rotations))

    if color isa AbstractArray{<: Number}
        color = numbers_to_colors(color, primitive)
    end

    m = normal_mesh(marker)
    pos = primitive[1][]
    # For correct z-ordering we need to be in view/camera or screen space
    model = copy(model)
    view = scene.camera.view[]

    zorder = sortperm(pos, by = p -> begin
        p4d = to_ndim(Vec4f0, to_ndim(Vec3f0, p, 0f0), 1f0)
        cam_pos = view * model * p4d
        cam_pos[3] / cam_pos[4]
    end, rev=false)

    submesh = Attributes(
        model=model,
        color=color,
        shading=primitive.shading, lightposition=primitive.lightposition,
        ambient=primitive.ambient, diffuse=primitive.diffuse,
        specular=primitive.specular, shininess=primitive.shininess,
        faceculling=get(primitive, :faceculling, -0.1)
    )

    if !(rotations isa Vector)
        R = AbstractPlotting.rotationmatrix4(to_rotation(rotations))
        submesh[:model] = model * R
    end
    scales = primitive[:markersize][]

    for i in zorder
        p = pos[i]
        if color isa AbstractVector
            submesh[:color] = color[i]
        end
        if rotations isa Vector
            R = AbstractPlotting.rotationmatrix4(to_rotation(rotations[i]))
            submesh[:model] = model * R
        end
        scale = markersize isa Vector ? markersize[i] : markersize

        draw_mesh3D(
            scene, screen, submesh, mesh = m, pos = p,
            scale = scale isa Real ? Vec3f0(scale) : to_ndim(Vec3f0, scale, 1f0)
        )
    end

    return nothing
end<|MERGE_RESOLUTION|>--- conflicted
+++ resolved
@@ -311,7 +311,7 @@
         Point2{T}(p[1:2]...)
     else
         error("Can't reduce Point3 to Point2 with nonzero third component $(p[3]).")
-    end  
+    end
 end
 
 function draw_atomic(scene::Scene, screen::CairoScreen, primitive::Text)
@@ -367,14 +367,14 @@
             # of the character into screen space and then subtracting the projected
             # origin. The resulting vectors give the directions in which the character
             # needs to be stretched in order to match the 3D projection
-            
+
             xvec = rotation * (scale3[1] * Point3f0(1, 0, 0))
             yvec = rotation * (scale3[2] * Point3f0(0, -1, 0))
 
             gproj = project_position(scene, gpos_data, Mat4f0(I))
             xproj = project_position(scene, gpos_data + xvec, Mat4f0(I))
             yproj = project_position(scene, gpos_data + yvec, Mat4f0(I))
-            
+
             xdiff = xproj - gproj
             ydiff = yproj - gproj
 
@@ -408,7 +408,7 @@
             mat = scale_matrix(scale...)
             set_font_matrix(ctx, mat)
             Cairo.rotate(ctx, to_2d_rotation(rotation))
-    
+
             Cairo.show_text(ctx, string(char))
             Cairo.restore(ctx)
         else
@@ -691,10 +691,7 @@
     ]
     normal_mesh(ps, faces)
 end
-<<<<<<< HEAD
-=======
-
->>>>>>> a893f30a
+
 function surface2mesh(xs::AbstractMatrix, ys::AbstractMatrix, zs::AbstractMatrix)
     ps = [Point3f0(xs[i, j], ys[i, j], zs[i, j]) for j in 1:size(zs, 2) for i in 1:size(zs, 1)]
     idxs = LinearIndices(size(zs))
@@ -705,7 +702,6 @@
     normal_mesh(ps, faces)
 end
 
-
 ################################################################################
 #                                 MeshScatter                                  #
 ################################################################################
