--- conflicted
+++ resolved
@@ -459,20 +459,6 @@
     return SelectionID{Int}(0, 0)
 end
 
-<<<<<<< HEAD
-function pick_native(screen::Screen, xy::Vec{2, Float64}, range::Float64)
-    isopen(screen) || return SelectionID{Int}(0, 0)
-    window_size = widths(screen)
-    w, h = window_size
-    if !((1.0 <= xy[1] <= w) && (1.0 <= xy[2] <= h))
-        return SelectionID{Int}(0, 0)
-    end
-
-    fb = screen.framebuffer
-    buff = fb.buffers[:objectid]
-    glBindFramebuffer(GL_FRAMEBUFFER, fb.id[1])
-    glReadBuffer(GL_COLOR_ATTACHMENT1)
-=======
 function AbstractPlotting.pick(scene::SceneLike, screen::Screen, xy::Vec{2, Float64})
     sid = pick_native(screen, xy)
     if haskey(screen.cache2plot, sid.id)
@@ -499,7 +485,6 @@
     isopen(screen) || return (nothing, 0)
     w, h = widths(screen)
     ((1.0 <= xy[1] <= w) && (1.0 <= xy[2] <= h)) || return (nothing, 0)
->>>>>>> b01e8e52
 
     x0, y0 = max.(1, floor.(Int, xy .- range))
     x1, y1 = min.((w, h), floor.(Int, xy .+ range))
