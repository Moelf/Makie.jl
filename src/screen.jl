const ScreenID = UInt8
const ZIndex = Int
# ID, Area, clear, is visible, background color
const ScreenArea = Tuple{ScreenID, Scene}

abstract type GLScreen <: AbstractScreen end

mutable struct Screen <: GLScreen
    glscreen::GLFW.Window
    framebuffer::GLFramebuffer
    rendertask::RefValue{Task}
    screen2scene::Dict{WeakRef, ScreenID}
    screens::Vector{ScreenArea}
    renderlist::Vector{Tuple{ZIndex, ScreenID, RenderObject}}
    cache::Dict{UInt64, RenderObject}
    cache2plot::Dict{UInt16, AbstractPlot}
    framecache::Tuple{Matrix{RGB{N0f8}}, Matrix{RGB{N0f8}}}
    displayed_scene::Union{Scene, Nothing}
    function Screen(
            glscreen::GLFW.Window,
            framebuffer::GLFramebuffer,
            rendertask::RefValue{Task},
            screen2scene::Dict{WeakRef, ScreenID},
            screens::Vector{ScreenArea},
            renderlist::Vector{Tuple{ZIndex, ScreenID, RenderObject}},
            cache::Dict{UInt64, RenderObject},
            cache2plot::Dict{UInt16, AbstractPlot},
        )
        s = size(framebuffer)
        obj = new(
            glscreen, framebuffer, rendertask, screen2scene,
            screens, renderlist, cache, cache2plot,
            (Matrix{RGB{N0f8}}(undef, s), Matrix{RGB{N0f8}}(undef, reverse(s))),
            nothing
        )
    end
end

<<<<<<< HEAD
GeometryBasics.widths(x::Screen) = size(x.framebuffer.color)
=======
GeometryTypes.widths(x::Screen) = size(x.framebuffer.color)
>>>>>>> 016e22a6

Base.wait(x::Screen) = isassigned(x.rendertask) && wait(x.rendertask[])
Base.wait(scene::Scene) = wait(AbstractPlotting.getscreen(scene))
Base.show(io::IO, screen::Screen) = print(io, "GLMakie.Screen(...)")
Base.size(x::Screen) = size(x.framebuffer)

function insertplots!(screen::GLScreen, scene::Scene)
    get!(screen.screen2scene, WeakRef(scene)) do
        id = length(screen.screens) + 1
        push!(screen.screens, (id, scene))
        return id
    end
    for elem in scene.plots
        insert!(screen, scene, elem)
    end
    foreach(s-> insertplots!(screen, s), scene.children)
end

function Base.delete!(screen::Screen, scene::Scene, plot::AbstractPlot)
    if !isempty(plot.plots)
        # this plot consists of children, so we flatten it and delete the children instead
        delete!.(Ref(screen), Ref(scene), AbstractPlotting.flatten_plots(plot))
    else
        renderobject = get(screen.cache, objectid(plot)) do
            error("Could not find $(typeof(subplot)) in current GLMakie screen!")
        end
        filter!(x-> x[3] !== renderobject, screen.renderlist)
    end
end

function Base.empty!(screen::GLScreen)
    empty!(screen.renderlist)
    empty!(screen.screen2scene)
    empty!(screen.screens)
end

function destroy!(screen::Screen)
    empty!(screen)
    empty!(screen.cache)
    empty!(screen.cache2plot)
    destroy!(screen.glscreen)
end

function Base.resize!(window::GLFW.Window, resolution...)
    if isopen(window)
        oldsize = windowsize(window)
        retina_scale = retina_scaling_factor(window)
        w, h = resolution ./ retina_scale
        if oldsize == (w, h)
            return
        end
        GLFW.SetWindowSize(window, round(Int, w), round(Int, h))
        # There is a problem, that window size update seems to take an arbitrary
        # amount of time - GLFW.WaitEvents() / a single GLFW.PollEvent()
        # doesn't help, so we try it a couple of times, to make sure
        # we have the desired size in the end
        for i in 1:100
            isopen(window) || return
            newsize = windowsize(window)
            # we aren't guaranteed to get exactly w & h, since the window
            # manager is allowed to restrict the size...
            # So we can only test, if the size changed, but not if it matches
            # the desired size!
            newsize != oldsize && return
            # There is a bug here, were without `sleep` it doesn't update the size
            # Not sure who's fault it is, but PollEvents/yield both dont work - only sleep!
            GLFW.PollEvents()
            sleep(0.001)
        end
    end
end

function Base.resize!(screen::Screen, w, h)
    nw = to_native(screen)
    resize!(nw, w, h)
    fb = screen.framebuffer
    resize!(fb, (w, h))
end

function AbstractPlotting.backend_display(screen::Screen, scene::Scene)
    empty!(screen)
    register_callbacks(scene, to_native(screen))
    GLFW.PollEvents()
    insertplots!(screen, scene)
    GLFW.PollEvents()
    screen.displayed_scene = scene
    return
end

function to_jl_layout!(A, B)
    ind1, ind2 = axes(A)
    n = first(ind2) + last(ind2)
    for i in ind1
        @simd for j in ind2
            @inbounds c = A[i, j]
            c = mapc(c) do channel
                x = clamp(channel, 0.0, 1.0)
                return ifelse(isfinite(x), x, 0.0)
            end
            @inbounds B[n-j, i] = c
        end
    end
    return B
end

function fast_color_data!(dest::Array{RGB{N0f8}, 2}, source::Texture{T, 2}) where T
    GLAbstraction.bind(source)
    glPixelStorei(GL_PACK_ALIGNMENT, 1)
    glGetTexImage(source.texturetype, 0, GL_RGB, GL_UNSIGNED_BYTE, dest)
    GLAbstraction.bind(source, 0)
    nothing
end


function render_colorbuffer(screen)
    nw = to_native(screen)
    GLAbstraction.is_context_active(nw) || return
    fb = screen.framebuffer
    w, h = size(fb)
    glEnable(GL_STENCIL_TEST)
    #prepare for geometry in need of anti aliasing
    glBindFramebuffer(GL_FRAMEBUFFER, fb.id[1]) # color framebuffer
    glDrawBuffers(2, [GL_COLOR_ATTACHMENT0, GL_COLOR_ATTACHMENT1])
    glEnable(GL_STENCIL_TEST)
    glStencilOp(GL_KEEP, GL_KEEP, GL_REPLACE)
    glStencilMask(0xff)
    glClearStencil(0)
    glClearColor(0,0,0,0)
    glClear(GL_DEPTH_BUFFER_BIT | GL_STENCIL_BUFFER_BIT | GL_COLOR_BUFFER_BIT)
    setup!(screen)

    glColorMask(GL_TRUE, GL_TRUE, GL_TRUE, GL_TRUE)
    glStencilOp(GL_KEEP, GL_KEEP, GL_REPLACE)
    glStencilMask(0x00)
    GLAbstraction.render(screen, true)
    glDisable(GL_STENCIL_TEST)

    # transfer color to luma buffer and apply fxaa
    glBindFramebuffer(GL_FRAMEBUFFER, fb.id[2]) # luma framebuffer
    glDrawBuffer(GL_COLOR_ATTACHMENT0)
    glViewport(0, 0, w, h)
    glClearColor(0,0,0,0)
    glClear(GL_COLOR_BUFFER_BIT)
    GLAbstraction.render(fb.postprocess[1]) # add luma and preprocess

    glBindFramebuffer(GL_FRAMEBUFFER, fb.id[1]) # transfer to non fxaa framebuffer
    glViewport(0, 0, w, h)
    glDrawBuffer(GL_COLOR_ATTACHMENT0)
    GLAbstraction.render(fb.postprocess[2]) # copy with fxaa postprocess

    #prepare for non anti aliased pass
    glDrawBuffers(2, [GL_COLOR_ATTACHMENT0, GL_COLOR_ATTACHMENT1])

    glEnable(GL_STENCIL_TEST)
    glStencilOp(GL_KEEP, GL_KEEP, GL_REPLACE)
    glStencilMask(0x00)
    GLAbstraction.render(screen, false)
    glDisable(GL_STENCIL_TEST)
    glBindFramebuffer(GL_FRAMEBUFFER, 0) # transfer back to window
    glViewport(0, 0, w, h)
    glClearColor(0, 0, 0, 0)
    glClear(GL_COLOR_BUFFER_BIT)
    GLAbstraction.render(fb.postprocess[3]) # copy postprocess
end

function AbstractPlotting.colorbuffer(screen::Screen)
    if isopen(screen)
        ctex = screen.framebuffer.color
        # polling may change window size, when its bigger than monitor!
        # we still need to poll though, to get all the newest events!
        # GLFW.PollEvents()
        # we need to resize the framebuffer to the dimensions before polling
        render_colorbuffer(screen) # let it render
        glFinish() # block until opengl is done rendering
        if size(ctex) != size(screen.framecache[1])
            s = size(ctex)
            screen.framecache = (Matrix{RGB{N0f8}}(undef, s), Matrix{RGB{N0f8}}(undef, reverse(s)))
        end
        fast_color_data!(screen.framecache[1], ctex)
        to_jl_layout!(screen.framecache...)
        return screen.framecache[2]
    else
        error("Screen not open!")
    end
end


Base.isopen(x::Screen) = isopen(x.glscreen)
function Base.push!(screen::GLScreen, scene::Scene, robj)
    # filter out gc'ed elements
    filter!(screen.screen2scene) do (k, v)
        k.value != nothing
    end
    screenid = get!(screen.screen2scene, WeakRef(scene)) do
        id = length(screen.screens) + 1
        push!(screen.screens, (id, scene))
        return id
    end
    push!(screen.renderlist, (0, screenid, robj))
    return robj
end

to_native(x::Screen) = x.glscreen


"""
OpenGL shares all data containers between shared contexts, but not vertexarrays -.-
So to share a robjs between a context, we need to rewrap the vertexarray into a new one for that
specific context.
"""
function rewrap(robj::RenderObject{Pre}) where Pre
    RenderObject{Pre}(
        robj.main,
        robj.uniforms,
        GLVertexArray(robj.vertexarray),
        robj.prerenderfunction,
        robj.postrenderfunction,
        robj.boundingbox,
    )
end

const GLOBAL_GL_SCREEN = Ref{Screen}()

# will get overloaded later
function renderloop end

# TODO a global is not very nice, but it's the simplest way right now to swap out
# the rendering loop
const opengl_renderloop = Ref{Function}(renderloop)

"""
Julia 1.0.3 doesn't have I:J, so we copy the implementation from 1.1 under a new name:
"""
function irange(I::CartesianIndex{N}, J::CartesianIndex{N}) where N
    CartesianIndices(map((i,j) -> i:j, Tuple(I), Tuple(J)))
end

"""
Loads the makie loading icon and embedds it in an image the size of resolution
"""
function get_loading_image(resolution)
    icon = Matrix{N0f8}(undef, 192, 192)
    open(GLMakie.assetpath("loading.bin")) do io
        read!(io, icon)
    end
    img = zeros(RGBA{N0f8}, resolution...)
    center = resolution .÷ 2
    center_icon = size(icon) .÷ 2
    start = CartesianIndex(max.(center .- center_icon, 1))
    I1 = CartesianIndex(1, 1)
    stop = min(start + CartesianIndex(size(icon)) - I1, CartesianIndex(resolution))
    for idx in irange(start, stop)
        gray = icon[idx - start + I1]
        img[idx] = RGBA{N0f8}(gray, gray, gray, 1.0)
    end
    return img
end

function display_loading_image(screen::Screen)
    fb = screen.framebuffer
    fbsize = size(fb.color)
    image = get_loading_image(fbsize)
    if size(image) == fbsize
        nw = to_native(screen)
        fb.color[1:size(image, 1), 1:size(image, 2)] = image # transfer loading image to gpu framebuffer
        GLAbstraction.is_context_active(nw) || return
        w, h = fbsize
        glBindFramebuffer(GL_FRAMEBUFFER, 0) # transfer back to window
        glViewport(0, 0, w, h)
        glClearColor(0, 0, 0, 0)
        glClear(GL_COLOR_BUFFER_BIT)
        GLAbstraction.render(fb.postprocess[3]) # copy postprocess
        GLFW.SwapBuffers(nw)
    else
        error("loading_image needs to be Matrix{RGBA{N0f8}} with size(loading_image) == resolution")
    end

end

const gl_screens = GLFW.Window[]

function Screen(;
        resolution = (10, 10), visible = false, title = "Makie",
        kw_args...
    )
    if !isempty(gl_screens)
        for elem in gl_screens
            isopen(elem) && destroy!(elem)
        end
        empty!(gl_screens)
    end
<<<<<<< HEAD
    # Somehow this constant isn't wrapped by glfw
    GLFW_FOCUS_ON_SHOW = 0x0002000C
=======
    # This enum is somehow not wrapped in GLFW
    GLFW_FOCUS_ON_SHOW=0x0002000C
>>>>>>> 016e22a6
    window = GLFW.Window(
        name = title, resolution = (10, 10), # 10, because smaller sizes seem to error on some platforms
        windowhints = [
            (GLFW.SAMPLES,      0),
            (GLFW.DEPTH_BITS,   0),

            # SETTING THE ALPHA BIT IS REALLY IMPORTANT ON OSX, SINCE IT WILL JUST KEEP SHOWING A BLACK SCREEN
            # WITHOUT ANY ERROR -.-
            (GLFW.ALPHA_BITS,   8),
            (GLFW.RED_BITS,     8),
            (GLFW.GREEN_BITS,   8),
            (GLFW.BLUE_BITS,    8),

            (GLFW.STENCIL_BITS, 0),
            (GLFW.AUX_BUFFERS,  0),
<<<<<<< HEAD
            (GLFW.FLOATING,     1),
            (GLFW_FOCUS_ON_SHOW, 0),
        ],
        focus = false,
        visible = visible,
=======
            (GLFW_FOCUS_ON_SHOW, false)
            # (GLFW.RESIZABLE, GL_TRUE)
        ],
        visible = false,
        focus = false,
>>>>>>> 016e22a6
        kw_args...
    )
    GLFW.SetWindowIcon(window, AbstractPlotting.icon())

    # tell GLAbstraction that we created a new context.
    # This is important for resource tracking, and only needed for the first context
    GLAbstraction.switch_context!(window)
    GLAbstraction.empty_shader_cache!()
    push!(gl_screens, window)

    GLFW.SwapInterval(0)

    resize!(window, resolution...)
    fb = GLFramebuffer(resolution)

    screen = Screen(
        window, fb,
        RefValue{Task}(),
        Dict{WeakRef, ScreenID}(),
        ScreenArea[],
        Tuple{ZIndex, ScreenID, RenderObject}[],
        Dict{UInt64, RenderObject}(),
        Dict{UInt16, AbstractPlot}(),
    )

    GLFW.SetWindowRefreshCallback(window, window -> begin
        render_frame(screen)
        GLFW.SwapBuffers(window)
    end)
    screen.rendertask[] = @async((opengl_renderloop[])(screen))
    # display window if visible!
    if visible
        GLFW.ShowWindow(window)
    else
        GLFW.HideWindow(window)
    end
<<<<<<< HEAD
    screen.rendertask[] = @async((opengl_renderloop[])(screen))
=======
>>>>>>> 016e22a6
    return screen
end

function global_gl_screen()
    screen = if isassigned(GLOBAL_GL_SCREEN) && isopen(GLOBAL_GL_SCREEN[])
        GLOBAL_GL_SCREEN[]
    else
        GLOBAL_GL_SCREEN[] = Screen()
        GLOBAL_GL_SCREEN[]
    end
    return screen
end

function global_gl_screen(resolution::Tuple, visibility::Bool, tries = 1)
    # ugly but easy way to find out if we create new screen.
    # could just be returned by global_gl_screen, but dont want to change the API
    isold = isassigned(GLOBAL_GL_SCREEN) && isopen(GLOBAL_GL_SCREEN[])
    screen = global_gl_screen()
    GLFW.set_visibility!(to_native(screen), visibility)
    resize!(screen, resolution...)
    new_size = windowsize(to_native(screen))
    # I'm not 100% sure, if there are platforms where I'm never
    # able to resize the screen (opengl might just allow that).
    # so, we guard against that with just trying another resize one time!
    if (new_size != resolution) && tries == 1
        # resize failed. This may happen when screen was previously
        # enlarged to fill screen. WE NEED TO DESTROY!! (I think)
        destroy!(screen)
        # try again
        return global_gl_screen(resolution, visibility, 2)
    end
    # show loading image on fresh screen
    isold || display_loading_image(screen)
    screen
end

function pick_native(screen::Screen, xy::Vec{2, Float64})
    isopen(screen) || return SelectionID{Int}(0, 0)
    sid = Base.RefValue{SelectionID{UInt16}}()
    window_size = widths(screen)
    fb = screen.framebuffer
    buff = fb.objectid
    glBindFramebuffer(GL_FRAMEBUFFER, fb.id[1])
    glReadBuffer(GL_COLOR_ATTACHMENT1)
    x, y = floor.(Int, xy)
    w, h = window_size
    if x > 0 && y > 0 && x <= w && y <= h
        glReadPixels(x, y, 1, 1, buff.format, buff.pixeltype, sid)
        return convert(SelectionID{Int}, sid[])
    end
    return SelectionID{Int}(0, 0)
end

function AbstractPlotting.pick(scene::SceneLike, screen::Screen, xy::Vec{2, Float64})
    sid = pick_native(screen, xy)
    if haskey(screen.cache2plot, sid.id)
        plot = screen.cache2plot[sid.id]
        return (plot, sid.index)
    else
        return (nothing, 0)
    end
end


function AbstractPlotting.pick(screen::Screen, rect::IRect2D)
    window_size = widths(screen)
    buff = screen.framebuffer.objectid
    sid = zeros(SelectionID{UInt16}, widths(rect)...)
    glReadBuffer(GL_COLOR_ATTACHMENT1)
    x, y = minimum(rect)
    rw, rh = widths(rect)
    w, h = window_size
    if x > 0 && y > 0 && x <= w && y <= h
        glReadPixels(x, y, rw, rh, buff.format, buff.pixeltype, sid)
        return map(unique(vec(SelectionID{Int}.(sid)))) do sid
            (screen.cache2plot[sid.id], sid.index)
        end
    end
    return Tuple{AbstractPlot, Int}[]
end<|MERGE_RESOLUTION|>--- conflicted
+++ resolved
@@ -36,11 +36,7 @@
     end
 end
 
-<<<<<<< HEAD
 GeometryBasics.widths(x::Screen) = size(x.framebuffer.color)
-=======
-GeometryTypes.widths(x::Screen) = size(x.framebuffer.color)
->>>>>>> 016e22a6
 
 Base.wait(x::Screen) = isassigned(x.rendertask) && wait(x.rendertask[])
 Base.wait(scene::Scene) = wait(AbstractPlotting.getscreen(scene))
@@ -332,13 +328,8 @@
         end
         empty!(gl_screens)
     end
-<<<<<<< HEAD
     # Somehow this constant isn't wrapped by glfw
     GLFW_FOCUS_ON_SHOW = 0x0002000C
-=======
-    # This enum is somehow not wrapped in GLFW
-    GLFW_FOCUS_ON_SHOW=0x0002000C
->>>>>>> 016e22a6
     window = GLFW.Window(
         name = title, resolution = (10, 10), # 10, because smaller sizes seem to error on some platforms
         windowhints = [
@@ -354,19 +345,11 @@
 
             (GLFW.STENCIL_BITS, 0),
             (GLFW.AUX_BUFFERS,  0),
-<<<<<<< HEAD
-            (GLFW.FLOATING,     1),
-            (GLFW_FOCUS_ON_SHOW, 0),
-        ],
-        focus = false,
-        visible = visible,
-=======
             (GLFW_FOCUS_ON_SHOW, false)
             # (GLFW.RESIZABLE, GL_TRUE)
         ],
         visible = false,
         focus = false,
->>>>>>> 016e22a6
         kw_args...
     )
     GLFW.SetWindowIcon(window, AbstractPlotting.icon())
@@ -403,10 +386,6 @@
     else
         GLFW.HideWindow(window)
     end
-<<<<<<< HEAD
-    screen.rendertask[] = @async((opengl_renderloop[])(screen))
-=======
->>>>>>> 016e22a6
     return screen
 end
 
