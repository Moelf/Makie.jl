--- conflicted
+++ resolved
@@ -22,21 +22,7 @@
 $(ATTRIBUTES)
 """
 @recipe(Arrows, points, directions) do scene
-<<<<<<< HEAD
-    attr = Attributes(
-        arrowhead = automatic,
-        arrowtail = nothing,
-        linecolor = :black,
-        linewidth = 1,
-        arrowsize = 0.3,
-        linestyle = nothing,
-        scale = Vec3f0(1),
-        normalize = false,
-        lengthscale = 1.0f0,
-        colormap = :viridis, 
-        inspectable = theme(scene, :inspectable)
-=======
-    theme = merge!(
+    attr = merge!(
         default_theme(scene),
         Attributes(
             arrowhead = automatic,
@@ -50,11 +36,11 @@
             lengthscale = 1f0,
             colormap = :viridis,
             quality = 32,
-        )
->>>>>>> c62b398a
+            inspectable = theme(scene, :inspectable)
+        )
     )
-    theme[:fxaa] = automatic
-    theme[:linewidth] = automatic
+    attr[:fxaa] = automatic
+    attr[:linewidth] = automatic
     # connect arrow + linecolor by default
     get!(attr, :arrowcolor, attr[:linecolor])
     attr
@@ -142,22 +128,12 @@
 
 function plot!(arrowplot::Arrows{<: Tuple{AbstractVector{<: Point{N, T}}, V}}) where {N, T, V}
     @extract arrowplot (
-<<<<<<< HEAD
-        points, directions, lengthscale, arrowhead, arrowsize, arrowcolor, 
-        colormap, inspectable
-    )
-
-    headstart = lift(points, directions, lengthscale) do points, directions, s
-        map(points, directions) do p1, dir
-            dir = arrowplot[:normalize][] ? StaticArrays.normalize(dir) : dir
-            Point{N, Float32}(p1) => Point{N, Float32}(p1 .+ (dir .* Float32(s)))
-=======
         points, directions, colormap, normalize, align,
         arrowtail, color, linecolor, linestyle, linewidth, lengthscale,
         arrowhead, arrowsize, arrowcolor, quality,
         # passthrough
         lightposition, ambient, diffuse, specular, shininess,
-        fxaa, ssao, transparency, visible
+        fxaa, ssao, transparency, visible, inspectable
     )
 
     arrow_c = map((a, c)-> a === automatic ? c : a , arrowcolor, color)
@@ -181,8 +157,8 @@
             arrowplot, headstart,
             color = line_c, colormap = colormap, linestyle = linestyle,
             linewidth = @lift($linewidth === automatic ? 1f0 : $linewidth),
-            fxaa = fxaa_bool,
-            transparency = transparency, visible = visible
+            fxaa = fxaa_bool, inspectable = inspectable,
+            transparency = transparency, visible = visible, 
         )
         scatter!(
             arrowplot,
@@ -191,7 +167,7 @@
             markersize = @lift($arrowsize === automatic ? 0.3 : $arrowsize),
             color = arrow_c, rotations = directions, strokewidth = 0.0,
             colormap = colormap,
-            fxaa = fxaa_bool,
+            fxaa = fxaa_bool, inspectable = inspectable,
             transparency = transparency, visible = visible
         )
     else
@@ -204,7 +180,6 @@
                 end
                 Point3f0(p .- shift)
             end
->>>>>>> c62b398a
         end
         meshscatter!(
             arrowplot,
@@ -221,7 +196,7 @@
             color = line_c, colormap = colormap,
             fxaa = fxaa_bool, ssao = ssao,
             lightposition = lightposition, ambient = ambient, diffuse = diffuse,
-            specular = specular, shininess = shininess,
+            specular = specular, shininess = shininess, inspectable = inspectable,
             transparency = transparency, visible = visible
         )
         meshscatter!(
@@ -234,24 +209,8 @@
             color = arrow_c, colormap = colormap,
             fxaa = fxaa_bool, ssao = ssao,
             lightposition = lightposition, ambient = ambient, diffuse = diffuse,
-            specular = specular, shininess = shininess,
+            specular = specular, shininess = shininess, inspectable = inspectable,
             transparency = transparency, visible = visible
         )
     end
-<<<<<<< HEAD
-    linesegments!(
-        arrowplot, headstart,
-        color = arrowplot[:linecolor], linewidth = arrowplot[:linewidth],
-        linestyle = arrowplot[:linestyle], colormap = colormap,
-        inspectable = inspectable
-    )
-    scatterfun(N)(
-        arrowplot,
-        lift(x-> last.(x), headstart),
-        marker = lift(x-> arrow_head(N, x), arrowhead), markersize = arrowsize,
-        color = arrowcolor, rotations = directions,  strokewidth = 0.0, 
-        colormap = colormap, inspectable = inspectable
-    )
-=======
->>>>>>> c62b398a
 end