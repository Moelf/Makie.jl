"""
    `poly(vertices, indices; kwargs...)`
    `poly(points; kwargs...)`
    `poly(shape; kwargs...)`
    `poly(mesh; kwargs...)`

Plots a polygon based on the arguments given.
When vertices and indices are given, it functions similarly to `mesh`.
When points are given, it draws one polygon that connects all the points in order.
When a shape is given (essentially anything decomposable by `GeometryBasics`), it will plot `decompose(shape)`.

    poly(coordinates, connectivity; kwargs...)

Plots polygons, which are defined by
`coordinates` (the coordinates of the vertices) and
`connectivity` (the edges between the vertices).

## Theme
$(ATTRIBUTES)
"""
@recipe(Poly) do scene
    Theme(;
        color = theme(scene, :color),
        visible = theme(scene, :visible),
        strokecolor = RGBAf0(0,0,0,0),
        colormap = theme(scene, :colormap),
        colorrange = automatic,
        strokewidth = 1.0,
        shading = false,
        # we turn this false for now, since otherwise shapes look transparent
        # since we use meshes, which are drawn into a different framebuffer because of fxaa
        # if we use fxaa=false, they're drawn into the same
        # TODO, I still think this is a bug, since they should still use the same depth buffer!
        fxaa = false,
        linestyle = nothing,
        overdraw = false,
        transparency = false,
    )
end
convert_arguments(::Type{<: Poly}, v::AbstractVector{<: AbstractMesh}) = (v,)
convert_arguments(::Type{<: Poly}, v::AbstractVector{<: VecTypes}) = (v,)
convert_arguments(::Type{<: Poly}, v::AbstractVector{<: AbstractVector{<: VecTypes}}) = (v,)
convert_arguments(::Type{<: Poly}, v::AbstractVector{<: Union{Circle, Rect}}) = (v,)
convert_arguments(::Type{<: Poly}, args...) = ([convert_arguments(Scatter, args...)[1]],)
convert_arguments(::Type{<: Poly}, vertices::AbstractArray, indices::AbstractArray) = convert_arguments(Mesh, vertices, indices)

function plot!(plot::Poly{<: Tuple{Union{AbstractMesh, GeometryPrimitive}}})
    mesh!(
        plot, plot[1],
        color = plot[:color], colormap = plot[:colormap], colorrange = plot[:colorrange],
        shading = plot[:shading], visible = plot[:visible], overdraw = plot[:overdraw]
    )
    wireframe!(
        plot, plot[1],
        color = plot[:strokecolor], linestyle = plot[:linestyle],
        linewidth = plot[:strokewidth], visible = plot[:visible], overdraw = plot[:overdraw]
    )
end

# Poly conversion
poly_convert(geometries) = triangle_mesh.(geometries)
poly_convert(meshes::AbstractVector{<:AbstractMesh}) = meshes

function poly_convert(polygon::AbstractVector{<: VecTypes})
    return poly_convert([convert_arguments(Scatter, polygon)[1]])
end

function poly_convert(polygons::AbstractVector{<: AbstractVector{<: VecTypes}})
    polys = Vector{Point2f0}[]
    for poly in polygons
        s = GeometryBasics.split_intersections(poly)
        append!(polys, s)
    end
    return triangle_mesh.(polys)
end

function to_line_segments(meshes)
    line = Point2f0[]
    for (i, mesh) in enumerate(meshes)
        points = convert_arguments(PointBased(), mesh)[1]
        append!(line, points)
        push!(line, points[1])
        # dont need to separate the last line segment
        if i != length(meshes)
            push!(line, Point2f0(NaN))
        end
    end
    return line
end

function to_line_segments(polygon::AbstractVector{<: VecTypes})
    result = Point2f0.(polygon)
    push!(result, polygon[1])
    return result
end

const PolyElements = Union{Circle, Rect, AbstractMesh, VecTypes, AbstractVector{<:VecTypes}}

function plot!(plot::Poly{<: Tuple{<: AbstractVector{<: PolyElements}}})
    geometries = plot[1]
    meshes = lift(poly_convert, geometries)
    mesh!(plot, meshes;
        visible = plot.visible,
        shading = plot.shading,
        color = plot.color,
        colormap = plot.colormap,
        colorrange = plot.colorrange,
        overdraw = plot.overdraw,
        fxaa = plot.fxaa,
        transparency = plot.transparency
    )
    outline = lift(to_line_segments, geometries)
    lines!(
        plot, outline, visible = plot.visible,
        color = plot.strokecolor, linestyle = plot.linestyle,
        linewidth = plot.strokewidth,
        overdraw = plot.overdraw, transparency = plot.transparency
    )
end

function plot!(plot::Mesh{<: Tuple{<: AbstractVector{P}}}) where P <: AbstractMesh
    meshes = plot[1]
    color_node = plot.color
    attributes = Attributes(visible = plot.visible, shading = plot.shading, fxaa=plot.fxaa)

    attributes[:colormap] = get(plot, :colormap, nothing)
    attributes[:colorrange] = get(plot, :colorrange, nothing)

    bigmesh = if color_node[] isa AbstractVector && length(color_node[]) == length(meshes[])
        # One color per mesh
        real_colors = Observable(RGBAf0[])
        attributes[:color] = real_colors
        lift(meshes, color_node, attributes.colormap, attributes.colorrange) do meshes, colors, cmap, crange
            # Color are reals, so we need to transform it to colors first
            single_colors = if colors isa AbstractVector{<:Number}
                interpolated_getindex.((to_colormap(cmap),), colors, (crange,))
            else
                to_color.(colors)
            end
            # Map one single color per mesh to each vertex
            for (mesh, color) in zip(meshes, single_colors)
                append!(real_colors[], Iterators.repeated(RGBAf0(color), length(coordinates(mesh))))
            end
            real_colors[] = real_colors[]
            return merge(meshes)
        end
    else
        attributes[:color] = color_node
        lift(meshes) do meshes
            if meshes isa AbstractVector{<: AbstractPoint}
                return triangle_mesh(meshes)
            else
                return merge(triangle_mesh.(meshes))
            end
        end
    end
    mesh!(plot, attributes, bigmesh)
end


"""
    `arrows(points, directions; kwargs...)`
    `arrows(x, y, u, v)`
    `arrows(x::AbstractVector, y::AbstractVector, u::AbstractMatrix, v::AbstractMatrix)`
    `arrows(x, y, z, u, v, w)`

Plots arrows at the specified points with the specified components.
`u` and `v` are interpreted as vector components (`u` being the x
and `v` being the y), and the vectors are plotted with the tails at
`x`, `y`.

If `x, y, u, v` are `<: AbstractVector`, then each 'row' is plotted
as a single vector.

If `u, v` are `<: AbstractMatrix`, then `x` and `y` are interpreted as
specifications for a grid, and `u, v` are plotted as arrows along the
grid.

`arrows` can also work in three dimensions.

## Theme
$(ATTRIBUTES)
"""
@recipe(Arrows, points, directions) do scene
    theme = Theme(
        arrowhead = automatic,
        arrowtail = nothing,
        linecolor = :black,
        linewidth = 1,
        arrowsize = 0.3,
        linestyle = nothing,
        scale = Vec3f0(1),
        normalize = false,
        lengthscale = 1.0f0
    )
    # connect arrow + linecolor by default
    get!(theme, :arrowcolor, theme[:linecolor])
    theme
end

# For the matlab/matplotlib users
const quiver = arrows
const quiver! = arrows!
export quiver, quiver!

arrow_head(N, marker) = marker
arrow_head(N, marker::Automatic) = N == 2 ? '▲' : Pyramid(Point3f0(0, 0, -0.5), 1f0, 1f0)

scatterfun(N) = N == 2 ? scatter! : meshscatter!


convert_arguments(::Type{<: Arrows}, x, y, u, v) = (Point2f0.(x, y), Vec2f0.(u, v))
function convert_arguments(::Type{<: Arrows}, x::AbstractVector, y::AbstractVector, u::AbstractMatrix, v::AbstractMatrix)
    (vec(Point2f0.(x, y')), vec(Vec2f0.(u, v)))
end
convert_arguments(::Type{<: Arrows}, x, y, z, u, v, w) = (Point3f0.(x, y, z), Vec3f0.(u, v, w))

function plot!(arrowplot::Arrows{<: Tuple{AbstractVector{<: Point{N, T}}, V}}) where {N, T, V}
    @extract arrowplot (points, directions, lengthscale, arrowhead, arrowsize, arrowcolor)
    headstart = lift(points, directions, lengthscale) do points, directions, s
        map(points, directions) do p1, dir
            dir = arrowplot[:normalize][] ? StaticArrays.normalize(dir) : dir
            Point{N, Float32}(p1) => Point{N, Float32}(p1 .+ (dir .* Float32(s)))
        end
    end
    linesegments!(
        arrowplot, headstart,
        color = arrowplot[:linecolor], linewidth = arrowplot[:linewidth],
        linestyle = arrowplot[:linestyle],
    )
    scatterfun(N)(
        arrowplot,
        lift(x-> last.(x), headstart),
        marker = lift(x-> arrow_head(N, x), arrowhead), markersize = arrowsize,
        color = arrowcolor, rotations = directions
    )
end

"""
    `wireframe(x, y, z)`, `wireframe(positions)`, or `wireframe(mesh)`

Draws a wireframe, either interpreted as a surface or as a mesh.

## Theme
$(ATTRIBUTES)
"""
@recipe(Wireframe) do scene
    default_theme(scene, LineSegments)
end

function argument_conversion(::Type{Wireframe}, x::AbstractVector, y::AbstractVector, z::AbstractMatrix)
    (ngrid(x, y)..., z)
end


xvector(x::AbstractVector, len) = x
xvector(x::ClosedInterval, len) = range(minimum(x), stop=maximum(x), length=len)
xvector(x::AbstractMatrix, len) = x

yvector(x, len) = xvector(x, len)'
yvector(x::AbstractMatrix, len) = x

function plot!(plot::Wireframe{<: Tuple{<: Any, <: Any, <: AbstractMatrix}})
    points_faces = lift(plot[1:3]...) do x, y, z
        T = eltype(z); M, N = size(z)
        points = vec(Point3f0.(xvector(x, M), yvector(y, N), z))
        # Connect the vetices with faces, as one would use for a 2D Rectangle
        # grid with M,N grid points
        faces = decompose(LineFace{GLIndex}, Rect2D(0, 0, 1, 1), (M, N))
        connect(points, faces)
    end
    linesegments!(plot, Theme(plot), points_faces)
end


function plot!(plot::Wireframe{Tuple{T}}) where T
    points = lift(plot[1]) do g
        # get the point representation of the geometry
        indices = decompose(LineFace{GLIndex}, g)
        points = decompose(Point3f0, g)
        return connect(points, indices)
    end
    linesegments!(plot, Theme(plot), points)
end


function sphere_streamline(linebuffer, ∇ˢf, pt, h, n)
    push!(linebuffer, pt)
    df = normalize(∇ˢf(pt[1], pt[2], pt[3]))
    push!(linebuffer, normalize(pt .+ h*df))
    for k=2:n
        cur_pt = last(linebuffer)
        push!(linebuffer, cur_pt)
        df = normalize(∇ˢf(cur_pt...))
        push!(linebuffer, normalize(cur_pt .+ h*df))
    end
    return
end

"""
    StreamLines

TODO add function signatures
TODO add descripton

## Theme
$(ATTRIBUTES)
"""
@recipe(StreamLines, points, directions) do scene
    Theme(
        h = 0.01f0,
        n = 5,
        color = :black,
        linewidth = 1
    )
end

# typeof(([1, 2, 3] |> vec, [1, 2, 3] |> vec)) <: Tuple{<: AbstractVector{T}, <: AbstractVector{T}} where T
# true
# streamlines([1, 2, 3] |> vec, [1, 2, 3] |> vec)
# ERROR: Plotting for the arguments (::Array{Int64,1}, ::Array{Int64,1}) not defined for AbstractPlotting.streamlines. If you want to support those arguments, overload plot!(plot::AbstractPlotting.streamlines{ <: Tuple{Array{Int64,1},Array{Int64,1}}})

# function plot!(plot::StreamLines) where T
#     @extract plot (points, directions)
#     linebuffer = T[]
#     lines = lift(directions, points, plot[:h], plot[:n]) do ∇ˢf, origins, h, n
#         empty!(linebuffer)
#         for point in origins
#             sphere_streamline(linebuffer, ∇ˢf, point, h, n)
#         end
#         linebuffer
#     end
#     linesegments!(plot, Theme(plot), lines)
# end

"""
    Series - ?

TODO add function signatures
TODO add description

## Theme
$(ATTRIBUTES)
"""
@recipe(Series, series) do scene
    Theme(
        seriescolors = :Set1,
        seriestype = :lines
    )
end
convert_arguments(::Type{<: Series}, A::AbstractMatrix{<: Number}) = (A,)
function plot!(sub::Series)
    A = sub[1]
    colors = map_once(sub[:seriescolors], A) do colors, A
        cmap = to_colormap(colors)
        if size(A, 2) > length(cmap)
            @info("Colormap doesn't have enough distinctive values. Please consider using another value for seriescolors")
            cmap = interpolated_getindex.((cmap,), range(0, stop=1, length=M))
        end
        cmap
    end
    map_once(A, sub[:seriestype]) do A, stype
        empty!(sub.plots)
        N, M = size(A)
        for i = 1:M
            c = lift(getindex, colors, i)
            attributes = Theme(color = c)
            a_view = view(A, :, i)
            if stype in (:lines, :scatter_lines)
                lines!(sub, attributes, a_view)
            end
            # if stype in (:scatter, :scatter_lines)
            #     scatter!(subsub, attributes, a_view)
            # end
            # subsub
        end
    end
    labels = get(sub, :labels) do
        map(i-> "y $i", 1:size(A[], 2))
    end
    legend!(sub, copy(sub.plots), labels)
    sub
end



"""
    `annotations(strings::Vector{String}, positions::Vector{Point})`

Plots an array of texts at each position in `positions`.

## Theme
$(ATTRIBUTES)
"""
@recipe(Annotations, text, position) do scene
    default_theme(scene, Text)
end

function convert_arguments(::Type{<: Annotations},
                           strings::AbstractVector{<: AbstractString},
                           text_positions::AbstractVector{<: Point{N}}) where N
    return (map(strings, text_positions) do str, pos
        (String(str), Point{N, Float32}(pos))
    end,)
end

function plot!(plot::Annotations)
    sargs = (
        plot.model, plot.font,
        plot[1],
        getindex.(plot, (:color, :textsize, :align, :rotation, :justification, :lineheight))...,
    )
    atlas = get_texture_atlas()
    combinedpos = [Point3f0(0)]
    colors = RGBAf0[RGBAf0(0,0,0,0)]
    textsize = Float32[0]
    fonts = [defaultfont()]
    rotations = Quaternionf0[Quaternionf0(0,0,0,0)]

    tplot = text!(plot, " ",
        align = Vec2f0(0), model = Mat4f0(I),
        position = combinedpos, color = colors, visible = plot.visible,
        textsize = textsize, font = fonts, rotation = rotations
    ).plots[end]

    onany(sargs...) do model, pfonts, text_pos, args...
        io = IOBuffer();
<<<<<<< HEAD
        empty!(combinedpos); empty!(colors); empty!(textsize); empty!(fonts); empty!(rotations)
        broadcast_foreach(1:length(text_pos), to_font(pfonts), text_pos, args...) do idx, f, (text, startpos), color, tsize, alignment, rotation
=======
        empty!(combinedpos); empty!(colors); empty!(scales); empty!(fonts); empty!(rotations)
        broadcast_foreach(1:length(text_pos), to_font(pfonts), text_pos, args...) do idx, f, (text, startpos),
                color, tsize, alignment, rotation, justification, lineheight
>>>>>>> eb1526f4
            c = to_color(color)
            rot = to_rotation(rotation)
            pos = layout_text(text, startpos, tsize, f, alignment, rot, model, justification, lineheight)
            print(io, text)
            n = length(pos)
            append!(combinedpos, pos)
            append!(textsize, repeated(tsize, n))
            append!(colors, repeated(c, n))
            append!(fonts, repeated(f, n))
            append!(rotations, repeated(rot, n))
        end
        str = String(take!(io))
        # update string the signals
        tplot[1] = str
        # tplot[1] = str
        return
    end
    # update one time in the beginning, since otherwise the above won't run
    notify!(sargs[1])
    plot
end

"""
    arc(origin, radius, start_angle, stop_angle; kwargs...)

This function plots a circular arc, centered at `origin` with radius `radius`,
from `start_angle` to `stop_angle`.
`origin` must be a coordinate in 2 dimensions (i.e., a `Point2`); the rest of the arguments must be
`<: Number`.

Examples:

`arc(Point2f0(0), 1, 0.0, π)`
`arc(Point2f0(1, 2), 0.3. π, -π)`

## Theme
$(ATTRIBUTES)
"""
@recipe(Arc, origin, radius, start_angle, stop_angle) do scene
    Theme(;
        default_theme(scene, Lines)...,
        resolution = 361,
    )
end

function plot!(p::Arc)
    args = getindex.(p, (:origin, :radius, :start_angle, :stop_angle, :resolution))
    positions = lift(args...) do origin, radius, start_angle, stop_angle, resolution
        map(range(start_angle, stop=stop_angle, length=resolution)) do angle
            origin .+ Point2f0((sin(angle), cos(angle)) .* radius)
        end
    end
    lines!(p, Theme(p), positions)
end



function AbstractPlotting.plot!(plot::Plot(AbstractVector{<: Complex}))
    plot[:axis, :labels] = ("Re(x)", "Im(x)")
    lines!(plot, lift(im-> Point2f0.(real.(im), imag.(im)), x[1]))
end

"""
    barplot(x, y; kwargs...)

Plots a barplot; `y` defines the height.  `x` and `y` should be 1 dimensional.

## Theme
$(ATTRIBUTES)
"""
@recipe(BarPlot, x, y) do scene
    Theme(;
        fillto = 0.0,
        color = theme(scene, :color),
        colormap = theme(scene, :colormap),
        colorrange = automatic,
        marker = Rect,
        strokewidth = 0,
        strokecolor = :white,
        width = automatic
    )
end

conversion_trait(::Type{<: BarPlot}) = PointBased()

function bar_rectangle(xy, width, fillto)
    x, y = xy
    # y could be smaller than fillto...
    ymin = min(fillto, y)
    ymax = max(fillto, y)
    w = abs(width)
    return FRect(x - (w / 2f0), ymin, w, ymax - ymin)
end

function AbstractPlotting.plot!(p::BarPlot)
    bars = lift(p[1], p.fillto, p.width) do xy, fillto, width
        # compute half-width of bars
        if width === automatic
            # times 0.8 for default gap
            width = mean(diff(first.(xy))) * 0.8 # TODO ignore nan?
        end

        return bar_rectangle.(xy, width, fillto)
    end
    poly!(
        p, bars, color = p.color, colormap = p.colormap, colorrange = p.colorrange,
        strokewidth = p.strokewidth, strokecolor = p.strokecolor
    )
end



"""
    scatterlines(xs, ys, [zs]; kwargs...)

Plots `lines` between sets of x and y coordinates provided,
as well as plotting those points using `scatter`.

## Theme
$(ATTRIBUTES)
"""
@recipe(ScatterLines) do scene
    merge(default_theme(scene, Scatter), default_theme(scene, Lines))
end

function plot!(p::Combined{scatterlines, <:NTuple{N, Any}}) where N
    plot!(p, Lines, Theme(p), p[1:N]...)
    plot!(p, Scatter, Theme(p), p[1:N]...)
end


"""
    band(x, ylower, yupper; kwargs...)
    band(lower, upper; kwargs...)

Plots a band from `ylower` to `yupper` along `x`.

## Theme
$(ATTRIBUTES)
"""
@recipe(Band, lowerpoints, upperpoints) do scene
    Theme(;
        default_theme(scene, Mesh)...,
        colorrange = automatic,
        color = RGBAf0(0.0,0,0,0.2)
    )
end

convert_arguments(::Type{<: Band}, x, ylower, yupper) = (Point2f0.(x, ylower), Point2f0.(x, yupper))

function band_connect(n)
    ns = 1:n-1
    ns2 = n+1:2n-1
    [GLTriangleFace.(ns, ns .+ 1, ns2); GLTriangleFace.(ns .+ 1, ns2 .+ 1, ns2)]
end

function plot!(plot::Band)
    @extract plot (lowerpoints, upperpoints)
    @lift(@assert length($lowerpoints) == length($upperpoints) "length of lower band is not equal to length of upper band!")
    coordinates = @lift([$lowerpoints; $upperpoints])
    connectivity = lift(x -> band_connect(length(x)), plot[1])
    mesh!(plot, coordinates, connectivity;
        color = plot[:color], colormap = plot[:colormap],
        colorrange = plot[:colorrange],
        shading = false, visible = plot[:visible]
    )
end


function fill_view(x, y1, y2, where::Nothing)
  x, y1, y2
end
function fill_view(x, y1, y2, where::Function)
  fill_view(x, y1, y2, where.(x, y1, y2))
end
function fill_view(x, y1, y2, bools::AbstractVector{<: Union{Integer, Bool}})
  view(x, bools), view(y1, bools), view(y2, bools)
end

"""
    fill_between!(x, y1, y2; where = nothing, scene = current_scene(), kw_args...)

fill the section between 2 lines with the condition `where`
"""
function fill_between!(x, y1, y2; where = nothing, scene = current_scene(), kw_args...)
  xv, ylow, yhigh = fill_view(x, y1, y2, where)
  band!(scene, xv, ylow, yhigh; kw_args...)
end

export fill_between!

"""
    contour(x, y, z)
Creates a contour plot of the plane spanning x::Vector, y::Vector, z::Matrix

## Theme
$(ATTRIBUTES)
"""
@recipe(Contour) do scene
    default = default_theme(scene)
    pop!(default, :color)
    Theme(;
        default...,
        color = nothing,
        colormap = theme(scene, :colormap),
        colorrange = AbstractPlotting.automatic,
        levels = 5,
        linewidth = 1.0,
        alpha = 1.0,
        fillrange = false,
    )
end

"""
    contour3d(x, y, z)
Creates a 3D contour plot of the plane spanning x::Vector, y::Vector, z::Matrix,
with z-elevation for each level.

## Theme
$(ATTRIBUTES)
"""
@recipe(Contour3d) do scene
    default_theme(scene, Contour)
end

function contourlines(::Type{<: Contour}, contours, cols)
    result = Point2f0[]
    colors = RGBA{Float32}[]
    for (color, c) in zip(cols, Contours.levels(contours))
        for elem in Contours.lines(c)
            append!(result, elem.vertices)
            push!(result, Point2f0(NaN32))
            append!(colors, fill(color, length(elem.vertices) + 1))
        end
    end
    result, colors
end

function contourlines(::Type{<: Contour3d}, contours, cols)
    result = Point3f0[]
    colors = RGBA{Float32}[]
    for (color, c) in zip(cols, Contours.levels(contours))
        for elem in Contours.lines(c)
            for p in elem.vertices
                push!(result, Point3f0(p[1], p[2], c.level))
            end
            push!(result, Point3f0(NaN32))
            append!(colors, fill(color, length(elem.vertices) + 1))
        end
    end
    result, colors
end

to_levels(x::AbstractVector{<: Number}, cnorm) = x

function to_levels(n::Integer, cnorm)
    zmin, zmax = cnorm
    dz = (zmax - zmin) / (n + 1)
    range(zmin + dz; step = dz, length = n)
end

conversion_trait(::Type{<: Contour3d}) = SurfaceLike()
conversion_trait(::Type{<: Contour}) = SurfaceLike()
conversion_trait(::Type{<: Contour{<: Tuple{X, Y, Z, Vol}}}) where {X, Y, Z, Vol} = VolumeLike()
conversion_trait(::Type{<: Contour{<: Tuple{<: AbstractArray{T, 3}}}}) where T = VolumeLike()

function plot!(plot::Contour{<: Tuple{X, Y, Z, Vol}}) where {X, Y, Z, Vol}
    x, y, z, volume = plot[1:4]
    @extract plot (colormap, levels, linewidth, alpha)
    valuerange = lift(nan_extrema, volume)
    cliprange = replace_automatic!(plot, :colorrange) do
        valuerange
    end
    cmap = lift(colormap, levels, linewidth, alpha, cliprange, valuerange) do _cmap, l, lw, alpha, cliprange, vrange
        levels = to_levels(l, vrange)
        nlevels = length(levels)
        N = nlevels * 50
        iso_eps = nlevels * ((vrange[2] - vrange[1]) / N) # TODO calculate this
        cmap = to_colormap(_cmap)
        v_interval = cliprange[1] .. cliprange[2]
        # resample colormap and make the empty area between iso surfaces transparent
        map(1:N) do i
            i01 = (i-1) / (N - 1)
            c = AbstractPlotting.interpolated_getindex(cmap, i01)
            isoval = vrange[1] + (i01 * (vrange[2] - vrange[1]))
            line = reduce(levels, init = false) do v0, level
                (isoval in v_interval) || return false
                v0 || (abs(level - isoval) <= iso_eps)
            end
            RGBAf0(Colors.color(c), line ? alpha : 0.0)
        end
    end
    volume!(
        plot, x, y, z, volume, colormap = cmap, colorrange = cliprange, algorithm = 7,
        transparency = plot[:transparency],
        overdraw = plot[:overdraw]
    )
end

function color_per_level(color, colormap, colorrange, alpha, levels)
    color_per_level(to_color(color), colormap, colorrange, alpha, levels)
end

function color_per_level(color::Colorant, colormap, colorrange, alpha, levels)
    fill(color, length(levels))
end

function color_per_level(colors::AbstractVector, colormap, colorrange, alpha, levels)
    color_per_level(to_colormap(colors), colormap, colorrange, alpha, levels)
end

function color_per_level(colors::AbstractVector{<: Colorant}, colormap, colorrange, alpha, levels)
    if length(levels) == length(colors)
        return colors
    else
        # TODO resample?!
        error("For a contour plot, `color` with an array of colors needs to
        have the same length as `levels`.
        Found $(length(colors)) colors, but $(length(levels)) levels")
    end
end

function color_per_level(::Nothing, colormap, colorrange, a, levels)
    cmap = to_colormap(colormap)
    map(levels) do level
        c = interpolated_getindex(cmap, level, colorrange)
        RGBAf0(color(c), alpha(c) * a)
    end
end


function plot!(plot::T) where T <: Union{Contour, Contour3d}
    x, y, z = plot[1:3]
    if to_value(plot[:fillrange])
        plot[:interpolate] = true
        # TODO normalize linewidth for heatmap
        plot[:linewidth] = map(x-> x ./ 10f0, plot[:linewidth])
        heatmap!(plot, Theme(plot), x, y, z)
    else
        zrange = lift(nan_extrema, z)
        levels = lift(plot[:levels], zrange) do levels, zrange
            if levels isa AbstractVector{<: Number}
                return levels
            elseif levels isa Integer
                to_levels(levels, zrange)
            else
                error("Level needs to be Vector of iso values, or a single integer to for a number of automatic levels")
            end
        end
        replace_automatic!(plot, :colorrange) do
            lift(nan_extrema, levels)
        end
        args = @extract plot (color, colormap, colorrange, alpha)
        level_colors = lift(color_per_level, args..., levels)
        result = lift(x, y, z, levels, level_colors) do x, y, z, levels, level_colors
            t = eltype(z)
            # Compute contours
            xv, yv = to_vector(x, size(z,1), t), to_vector(y, size(z,2), t)
            contours = Contours.contours(xv, yv, z,  convert(Vector{eltype(z)}, levels))
            contourlines(T, contours, level_colors)
        end
        lines!(
            plot, lift(first, result);
            color = lift(last, result), linewidth = plot[:linewidth]
        )
    end
    plot
end


function data_limits(x::Contour{<: Tuple{X, Y, Z}}) where {X, Y, Z}
    xyz_boundingbox(to_value.((x[1], x[2]))...)
end

"""
    VolumeSlices

TODO add function signatures
TODO add descripton

## Theme
$(ATTRIBUTES)
"""
@recipe(VolumeSlices, x, y, z, volume) do scene
    Theme(
        colormap = theme(scene, :colormap),
        colorrange = nothing,
        alpha = 0.1,
        contour = Theme(),
        heatmap = Theme(),
    )
end

convert_arguments(::Type{<: VolumeSlices}, x, y, z, volume) = convert_arguments(Contour, x, y, z, volume)
function plot!(vs::VolumeSlices)
    @extract vs (x, y, z, volume)
    replace_automatic!(vs, :colorrange) do
        map(extrema, volume)
    end
    keys = (:colormap, :alpha, :colorrange)
    contour!(vs, vs[:contour], x, y, z, volume)
    planes = (:xy, :xz, :yz)
    hattributes = vs[:heatmap]
    sliders = map(zip(planes, (x, y, z))) do plane_r
        plane, r = plane_r
        idx = Node(1)
        vs[plane] = idx
        hmap = heatmap!(vs, hattributes, x, y, zeros(length(x[]), length(y[]))).plots[end]
        on(idx) do i
            transform!(hmap, (plane, r[][i]))
            indices = ntuple(Val(3)) do j
                planes[j] == plane ? i : (:)
            end
            hmap[3][] = view(volume[], indices...)
        end
        idx
    end
    plot!(scene, vs, rest)
end

"""
    showlibrary(lib::Symbol)::Scene

Shows all colour gradients in the given library.
Returns a Scene with these colour gradients arranged
as horizontal colourbars.
"""
function showlibrary(lib::Symbol)::Scene

    cgrads = sort(PlotUtils.cgradients(lib))

    PlotUtils.clibrary(lib)

    showgradients(cgrads)

end

"""
    showgradients(
        cgrads::AbstractVector{Symbol};
        h = 0.0, offset = 0.2, textsize = 0.7,
        resolution = (800, length(cgrads) * 84)
    )::Scene

Plots the given colour gradients arranged as horizontal colourbars.
If you change the offsets or the font size, you may need to change the resolution.
"""
function showgradients(
        cgrads::AbstractVector{Symbol};
        h = 0.0,
        offset = 0.4,
        textsize = 0.7,
        resolution = (800, length(cgrads) * 84),
        monospace = true
    )::Scene

    scene = Scene(resolution = resolution)

    map(collect(cgrads)) do cmap

         c = to_colormap(cmap)

         cbar = image!(
             scene,
             range(0, stop = 10, length = length(c)),
             range(0, stop = 1, length = length(c)),
             reshape(c, (length(c),1)),
             show_axis = false
         )[end]

         cmapstr = monospace ? UnicodeFun.to_latex("\\mono{$cmap}") : string(cmap, ":")

         text!(
             scene,
             cmapstr,
             position = Point2f0(-0.1, 0.5 + h),
             align = (:right, :center),
             show_axis = false,
             textsize = textsize
         )

         translate!(cbar, 0, h, 0)

         h -= (1 + offset)

    end

    scene

end


"""
    timeseries(x::Node{{Union{Number, Point2}}})

Plots a sampled signal.
Usage:
```julia
signal = Node(1.0)
scene = timeseries(signal)
display(scene)
# @async is optional, but helps to continue evaluating more code
@async while isopen(scene)
    # aquire data from e.g. a sensor:
    data = rand()
    # update the signal
    signal[] = data
    # sleep/ wait for new data/ whatever...
    # It's important to yield here though, otherwise nothing will be rendered
    sleep(1/30)
end

```
"""
@recipe(TimeSeries, signal) do scene
    Theme(
        history = 100;
        default_theme(scene, Lines)...
    )
end

signal2point(signal::Number, start) = Point2f0(time() - start, signal)
signal2point(signal::Point2, start) = signal
signal2point(signal, start) = error(""" Signal needs to be of type Number or Point.
Found: $(typeof(signal))
""")


function AbstractPlotting.plot!(plot::TimeSeries)
    # normal plotting code, building on any previously defined recipes
    # or atomic plotting operations, and adding to the combined `plot`:
    points = Node(fill(Point2f0(NaN), plot.history[]))
    buffer = copy(points[])
    lines!(plot, points)
    start = time()
    on(plot.signal) do x
        points[][end] = signal2point(x, start)
        circshift!(buffer, points[], 1)
        buff_ref = buffer
        buffer = points[]
        points[] = buff_ref
        update!(parent(plot))
    end
    plot
end

"""
    streamplot(f::function, xinterval, yinterval;
        kwargs...)
f must either accept `f(::Point)` or `f(x::Number, y::Number)`.
f must return a Point2.

Example:
```julia
using Makie
v(x::Point2{T}) = Point2f0(x[2], 4*x[1])
streamplot(v, -2..2, -2..2)
```
## Theme
$(ATTRIBUTES)

## Implementation
See the function [`streamplot_impl`](@ref) for implementation details.
"""
@recipe(StreamPlot, f, limits) do scene
    merge(
        Theme(
            stepsize = 0.01,
            gridsize = (32, 32, 32),
            maxsteps = 500,
            colormap = theme(scene, :colormap),
            arrow_size = 0.03,
            density = 1.0
        ),
        default_theme(scene, Lines) # so that we can theme the lines as needed.
    )
end

function convert_arguments(::Type{<: StreamPlot}, f::Function, xrange, yrange)
    xmin, xmax = extrema(xrange)
    ymin, ymax = extrema(yrange)
    return (f, Rect(xmin, ymin, xmax - xmin, ymax - ymin))
end
function convert_arguments(::Type{<: StreamPlot}, f::Function, xrange, yrange, zrange)
    xmin, xmax = extrema(xrange)
    ymin, ymax = extrema(yrange)
    zmin, zmax = extrema(zrange)
    mini = Vec3f0(xmin, ymin, zmin)
    maxi = Vec3f0(xmax, ymax, zmax)
    return (f, Rect(mini, maxi .- mini))
end

function convert_arguments(::Type{<: StreamPlot}, f::Function, limits::Rect)
    return (f, limits)
end

"""
    streamplot_impl(CallType, f, limits::Rect{N, T}, resolutionND, stepsize)

Code adapted from an example implementation by Moritz Schauer (@mschauer)
from https://github.com/JuliaPlots/Makie.jl/issues/355#issuecomment-504449775

Background: The algorithm puts an arrow somewhere and extends the
streamline in both directions from there. Then, it chooses a new
position (from the remaining ones), repeating the the exercise until the
streamline gets blocked, from which on a new starting point, the process
repeats.

So, ideally, the new starting points for streamlines are not too close to
current streamlines.

Links:

[Quasirandom sequences](http://extremelearning.com.au/unreasonable-effectiveness-of-quasirandom-sequences/)
"""
function streamplot_impl(CallType, f, limits::Rect{N, T}, resolutionND, stepsize, maxsteps=500, dens=1.0) where {N, T}
    resolution = to_ndim(Vec{N, Int}, resolutionND, last(resolutionND))
    mask = trues(resolution...) # unvisited squares
    arrow_pos = Point{N, Float32}[]
    arrow_dir = Vec{N, Float32}[]
    line_points = Point{N, Float32}[]
    colors = Float64[]
    line_colors = Float64[]
    dt = Point{N, Float32}(stepsize)
    mini, maxi = minimum(limits), maximum(limits)
    r = ntuple(N) do i
        LinRange(mini[i], maxi[i], resolution[i] + 1)
    end
    apply_f(x0, P) = if P <: Point
        f(x0)
    else
        f(x0...)
    end
    # see http://extremelearning.com.au/unreasonable-effectiveness-of-quasirandom-sequences/
    ϕ = (MathConstants.φ, 1.324717957244746, 1.2207440846057596)[N]
    acoeff = ϕ.^(-(1:N))
    n_points = 0 # count visited squares
    ind = 0 # index of low discrepancy sequence
    while n_points < prod(resolution)*min(one(dens), dens) # fill up to 100*dens% of mask
        # next index from low discrepancy sequence
        c = CartesianIndex(ntuple(N) do i
            j = ceil(Int, ((0.5 + acoeff[i]*ind) % 1)*resolution[i])
            clamp(j, 1, size(mask, i))
        end)
        ind += 1
        if mask[c]
            x0 = Point(ntuple(N) do i
                first(r[i]) + (c[i] - 0.5) * step(r[i])
            end)
            point = apply_f(x0, CallType)
            if !(point isa Point2 || point isa Point3)
                error("Function passed to streamplot must return Point2 or Point3")
            end
            pnorm = norm(point)
            push!(arrow_pos, x0)
            push!(arrow_dir, point ./ pnorm)
            push!(colors, pnorm)
            mask[c] = false
            n_points += 1
            for d in (-1, 1)
                n_linepoints = 1
                x = x0
                ccur = c
                push!(line_points, Point{N, Float32}(NaN), x)
                push!(line_colors, 0.0, pnorm)
                while x in limits && n_linepoints < maxsteps
                    point = apply_f(x, CallType)
                    pnorm = norm(point)
                    x = x .+ d .* dt .* point ./ pnorm
                    if !(x in limits)
                        break
                    end
                    # WHAT? Why does point behave different from tuple in this
                    # broadcast
                    idx = CartesianIndex(searchsortedlast.(r, Tuple(x)))
                    if idx != ccur
                        if !mask[idx]
                            break
                        end
                        mask[idx] = false
                        n_points += 1
                        ccur = idx
                    end
                    push!(line_points, x)
                    push!(line_colors, pnorm)
                    n_linepoints += 1
                end
            end
        end
    end
    return (
        arrow_pos,
        arrow_dir,
        line_points,
        colors,
        line_colors,
    )
end

function plot!(p::StreamPlot)
    data = lift(p.f, p.limits, p.gridsize, p.stepsize, p.maxsteps, p.density) do f, limits, resolution, stepsize, maxsteps, density
        P = if applicable(f, Point2f0(0)) || applicable(f, Point3f0(0))
            Point
        else
            Number
        end
        streamplot_impl(P, f, limits, resolution, stepsize, maxsteps, density)
    end
    lines!(
        p,
        lift(x->x[3], data), color = lift(last, data), colormap = p.colormap,
        linestyle = p.linestyle,
        linewidth = p.linewidth
    )
    N = ndims(p.limits[])
    scatterfun(N)(
        p,
        lift(first, data), markersize = p.arrow_size, marker = arrow_head(N, automatic),
        color = lift(x-> x[4], data), rotations = lift(x-> x[2], data),
        colormap = p.colormap,
    )
end

"""
    spy(x::Range, y::Range, z::AbstractSparseArray)
Visualizes big sparse matrices.
Usage:
```julia
N = 200_000
x = sprand(Float64, N, N, (3(10^6)) / (N*N));
spy(x)
# or if you want to specify the range of x and y:
spy(0..1, 0..1, x)
```
## Theme
$(ATTRIBUTES)
"""
@recipe(Spy, x, y, z) do scene
    Theme(
        marker = automatic,
        markersize = automatic,
        colormap = theme(scene, :colormap),
        colorrange = automatic,
        framecolor = :black,
        framesize = 1,
    )
end

function convert_arguments(::Type{<: Spy}, x::SparseArrays.AbstractSparseArray)
    (0..size(x, 1), 0..size(x, 2), x)
end
function convert_arguments(::Type{<: Spy}, x, y, z::SparseArrays.AbstractSparseArray)
    (x, y, z)
end

function calculated_attributes!(::Type{<: Spy}, plot)
end

function plot!(p::Spy)
    rect = lift(p.x, p.y) do x, y
        xe = extrema(x)
        ye = extrema(y)
        FRect2D((xe[1], ye[1]), (xe[2] - xe[1], ye[2] - ye[1]))
    end
    # TODO FastPixel isn't accepting marker size in data coordinates
    # but instead in pixel - so we need to fix that in GLMakie for consistency
    # and make this nicer when redoing unit support
    markersize = lift(p.markersize, rect, p.z) do msize, rect, z
        if msize === automatic
            widths(rect) ./ Vec2f0(size(z))
        else
            msize
        end
    end
    # TODO correctly align marker
    xycol = lift(rect, p.z, markersize) do rect, z, markersize
        x, y, color = SparseArrays.findnz(z)
        points = map(x, y) do x, y
            (((Point2f0(x, y) .- 1) ./ Point2f0(size(z) .- 1)) .*
            widths(rect) .+ minimum(rect))
        end
        points, convert(Vector{Float32}, color)
    end
    replace_automatic!(p, :colorrange) do
        lift(xycol) do (xy, col)
            extrema_nan(col)
        end
    end
    marker = lift(p.marker) do x
        if x === automatic
            # If we currently use GLMakie, we can go super fast!
            BackendModule = parentmodule(typeof(AbstractPlotting.current_backend[]))
            if nameof(BackendModule) == :GLMakie
                BackendModule.FastPixel()
            else
                :rect
            end
        else
            x
        end
    end
    scatter!(
        p,
        lift(first, xycol), color = lift(last, xycol),
        marker = marker, markersize = markersize, colorrange = p.colorrange
    )

    lines!(p, rect, color = p.framecolor, linewidth = p.framesize)
end<|MERGE_RESOLUTION|>--- conflicted
+++ resolved
@@ -425,14 +425,9 @@
 
     onany(sargs...) do model, pfonts, text_pos, args...
         io = IOBuffer();
-<<<<<<< HEAD
         empty!(combinedpos); empty!(colors); empty!(textsize); empty!(fonts); empty!(rotations)
-        broadcast_foreach(1:length(text_pos), to_font(pfonts), text_pos, args...) do idx, f, (text, startpos), color, tsize, alignment, rotation
-=======
-        empty!(combinedpos); empty!(colors); empty!(scales); empty!(fonts); empty!(rotations)
-        broadcast_foreach(1:length(text_pos), to_font(pfonts), text_pos, args...) do idx, f, (text, startpos),
-                color, tsize, alignment, rotation, justification, lineheight
->>>>>>> eb1526f4
+        broadcast_foreach(1:length(text_pos), to_font(pfonts), text_pos, args...) do idx, f,
+                (text, startpos), color, tsize, alignment, rotation
             c = to_color(color)
             rot = to_rotation(rotation)
             pos = layout_text(text, startpos, tsize, f, alignment, rot, model, justification, lineheight)
@@ -447,7 +442,6 @@
         str = String(take!(io))
         # update string the signals
         tplot[1] = str
-        # tplot[1] = str
         return
     end
     # update one time in the beginning, since otherwise the above won't run
