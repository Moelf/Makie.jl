--- conflicted
+++ resolved
@@ -3,11 +3,7 @@
 #     glyphs::Any
 # end
 
-<<<<<<< HEAD
 function plot!(plot::PlotObject, ::Text, ::AbstractString)
-=======
-function plot!(plot::Text)
->>>>>>> 32a18c7d
     # attach a function to any text that calculates the glyph layout and stores it
     glyphcollection = lift(plot[1], plot.textsize, plot.font, plot.align,
             plot.rotation, plot.justification, plot.lineheight, plot.color,
@@ -192,11 +188,7 @@
     linesegments!(
         plot, linepairs, linewidth = linewidths, color = plot.color,
         visible = plot.visible, inspectable = plot.inspectable,
-<<<<<<< HEAD
-        transparent = plot.transparency
-=======
         transparent = plot.transparency, space = :pixel
->>>>>>> 32a18c7d
     )
 
     plot
