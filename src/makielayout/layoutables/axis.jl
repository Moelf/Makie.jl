--- conflicted
+++ resolved
@@ -607,11 +607,7 @@
     end
 end
 
-<<<<<<< HEAD
-function add_cycle_attributes!(allattrs, P, cycle::Cycle, cycler::Cycler, palette::Dict)
-=======
 function add_cycle_attributes!(allattrs, P, cycle::Cycle, cycler::Cycler, palette)
->>>>>>> 8058a1e7
     # check if none of the cycled attributes of this plot
     # were passed manually, because we don't use the cycler
     # if any of the cycled attributes were specified manually
@@ -685,7 +681,7 @@
     allattrs = merge(attributes, Attributes(kw_attributes))
 
     cycle = get_cycle_for_plottype(allattrs, P)
-    add_cycle_attributes!(allattrs, P, cycle, la.cycler, la.palette[])
+    add_cycle_attributes!(allattrs, P, cycle, la.cycler, la.palette)
 
     plot = Makie.plot!(la.scene, P, allattrs, args...)
 
