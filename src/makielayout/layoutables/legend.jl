--- conflicted
+++ resolved
@@ -35,11 +35,7 @@
 
     legend_area = lift(round_to_IRect2D, layoutobservables.computedbbox)
 
-<<<<<<< HEAD
-    scene = Scene(topscene, scenearea, camera = campixel!)
-=======
-    scene = Scene(topscene, topscene.px_area, raw = true, camera = campixel!)
->>>>>>> 4189d285
+    scene = Scene(topscene, topscene.px_area, camera = campixel!)
 
     # the rectangle in which the legend is drawn when margins are removed
     legendrect = @lift begin
