const DEFAULT_RESOLUTION = Ref((1920, 1080))

if Sys.iswindows()
    function primary_resolution()
        dc = ccall((:GetDC, :user32), Ptr{Cvoid}, (Ptr{Cvoid},), C_NULL)
        ntuple(2) do i
            Int(ccall((:GetDeviceCaps, :gdi32), Cint, (Ptr{Cvoid}, Cint), dc, (2 - i) + 117))
        end
    end
elseif Sys.isapple()
    const _CoreGraphics = "CoreGraphics.framework/CoreGraphics"
    function primary_resolution()
        dispid = ccall((:CGMainDisplayID, _CoreGraphics), UInt32,())
        height = ccall((:CGDisplayPixelsHigh,_CoreGraphics), Int, (UInt32,), dispid)
        width = ccall((:CGDisplayPixelsWide,_CoreGraphics), Int, (UInt32,), dispid)
        return (width, height)
    end
else
    # TODO implement linux
    primary_resolution() = DEFAULT_RESOLUTION[]
end

"""
Returns the resolution of the primary monitor.
If the primary monitor can't be accessed, returns (1920, 1080) (full hd)
"""
function primary_resolution end


#=
Conservative 7-color palette from Points of view: Color blindness, Bang Wong - Nature Methods
https://www.nature.com/articles/nmeth.1618?WT.ec_id=NMETH-201106
=#

function wong_colors(alpha = 1.0)
    colors = [
        RGB(0/255, 114/255, 178/255), # blue
        RGB(230/255, 159/255, 0/255), # orange
        RGB(0/255, 158/255, 115/255), # green
        RGB(204/255, 121/255, 167/255), # reddish purple
        RGB(86/255, 180/255, 233/255), # sky blue
        RGB(213/255, 94/255, 0/255), # vermillion
        RGB(240/255, 228/255, 66/255), # yellow
    ]
    @. RGBAf(red(colors), green(colors), blue(colors), alpha)
end

<<<<<<< HEAD
const default_palettes = Theme(
    :color => wong_colors(1),
    :patchcolor => Makie.wong_colors(0.8),
    :marker => [:circle, :utriangle, :cross, :rect, :diamond, :dtriangle, :pentagon, :xcross],
    :linestyle => [nothing, :dash, :dot, :dashdot, :dashdotdot],
    :side => [:left, :right]
=======
const default_palettes = (
    color = wong_colors(1),
    patchcolor = Makie.wong_colors(0.8),
    marker = [:circle, :utriangle, :cross, :rect, :diamond, :dtriangle, :pentagon, :xcross],
    linestyle = [nothing, :dash, :dot, :dashdot, :dashdotdot],
    side = [:left, :right]
>>>>>>> 8058a1e7
)

const minimal_default = Theme(
    :palette => default_palettes,
    :font => "Dejavu Sans",
    :textcolor => :black,
    :padding => Vec3f(0.05),
    :figure_padding => 16,
    :rowgap => 24,
    :colgap => 24,
    :backgroundcolor => :white,
    :colormap => :viridis,
    :marker => Circle,
    :markersize => 9,
    :markercolor => :black,
    :markerstrokecolor => :black,
    :markerstrokewidth => 0,
    :linecolor => :black,
    :linewidth => 1.5,
    :linestyle => nothing,
    :patchcolor => RGBAf(0, 0, 0, 0.6),
    :patchstrokecolor => :black,
    :patchstrokewidth => 0,
    :resolution => (800, 600), # 4/3 aspect ratio
    :visible => true,
    :axis => Theme(),
    :axis3d => Theme(),
    :legend => Theme(),
    :axis_type => automatic,
    :camera => automatic,
    :limits => automatic,
    :SSAO => Theme(
        # enable = false,
        :bias => 0.025f0,       # z threshhold for occlusion
        :radius => 0.5f0,       # range of sample positions (in world space)
        :blur => Int32(2),      # A (2blur+1) by (2blur+1) range is used for blurring
        # N_samples = 64,       # number of samples (requires shader reload)
    ),
    :ambient => RGBf(0.55, 0.55, 0.55),
    :lightposition => :eyeposition,
    :inspectable => true
)

const _current_default_theme = deepcopy(minimal_default)

function current_default_theme(; kw_args...)
    return merge!(Theme(kw_args), deepcopy(_current_default_theme))
end

"""
    set_theme(theme; kwargs...)

Set the global default theme to `theme` and add / override any attributes given
as keyword arguments.
"""
function set_theme!(new_theme = Dict{Symbol, Any}(); kwargs...)
    empty!(_current_default_theme)
    new_theme = merge!(deepcopy(new_theme), deepcopy(minimal_default))
    new_theme = merge!(Theme(kwargs), new_theme)
    merge!(_current_default_theme, new_theme)
    return
end

"""
    with_theme(f, theme = Theme(); kwargs...)

Calls `f` with `theme` temporarily activated. Attributes in `theme`
can be overridden or extended with `kwargs`. The previous theme is always
restored afterwards, no matter if `f` succeeds or fails.

Example:

```julia
my_theme = Theme(resolution = (500, 500), color = :red)
with_theme(my_theme, color = :blue, linestyle = :dashed) do
    scatter(randn(100, 2))
end
```
"""
function with_theme(f, theme = Theme(); kwargs...)
    previous_theme = Makie.current_default_theme()
    try
        set_theme!(theme; kwargs...)
        f()
    catch e
        rethrow(e)
    finally
        set_theme!(previous_theme)
    end
end

theme(::Nothing, key::Symbol) = deepcopy(current_default_theme()[key])

"""
    update_theme!(with_theme::Theme; kwargs...)

Updates the current theme incrementally, that means only the keys given in `with_theme` or through keyword arguments are changed, the rest is left intact.
Nested attributes are either also updated incrementally, or replaced if they are not attributes in the new theme.
"""
function update_theme!(with_theme = Theme()::Attributes; kwargs...)
    new_theme = merge!(with_theme, Theme(kwargs))
    _update_attrs!(_current_default_theme, new_theme)
    return
end

function _update_attrs!(attrs1, attrs2)
    for (key, value) in attrs2
        _update_key!(attrs1, key, value)
    end
end

function _update_key!(theme, key::Symbol, content)
    theme[key] = content
end

function _update_key!(theme, key::Symbol, content::Theme)
    if haskey(theme, key) && theme[key] isa Theme
        _update_attrs!(theme[key], content)
    else
        theme[key] = content
    end
    theme
end<|MERGE_RESOLUTION|>--- conflicted
+++ resolved
@@ -45,21 +45,12 @@
     @. RGBAf(red(colors), green(colors), blue(colors), alpha)
 end
 
-<<<<<<< HEAD
-const default_palettes = Theme(
-    :color => wong_colors(1),
-    :patchcolor => Makie.wong_colors(0.8),
-    :marker => [:circle, :utriangle, :cross, :rect, :diamond, :dtriangle, :pentagon, :xcross],
-    :linestyle => [nothing, :dash, :dot, :dashdot, :dashdotdot],
-    :side => [:left, :right]
-=======
 const default_palettes = (
     color = wong_colors(1),
     patchcolor = Makie.wong_colors(0.8),
     marker = [:circle, :utriangle, :cross, :rect, :diamond, :dtriangle, :pentagon, :xcross],
     linestyle = [nothing, :dash, :dot, :dashdot, :dashdotdot],
     side = [:left, :right]
->>>>>>> 8058a1e7
 )
 
 const minimal_default = Theme(
