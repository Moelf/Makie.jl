--- conflicted
+++ resolved
@@ -501,13 +501,9 @@
     :RdGy,
     :PuOr,
 
-<<<<<<< HEAD
     #The number of colors a qualitative color scheme can have depends on the scheme.
     #Accent, Dark2, Pastel2, and Set2 only support 8 colors.
     #The available qualitative color schemes are:
-=======
-    #The number of colors a qualitative color scheme can have depends on the scheme. The available qualitative color schemes are:
->>>>>>> 5cc31f31
     :Set1,
     :Set2,
     :Set3,
