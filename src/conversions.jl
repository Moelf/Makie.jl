################################################################################
#                               Type Conversions                               #
################################################################################

# if no plot type based conversion is defined, we try using a trait
function convert_arguments(T::PlotFunc, args...; kw...)
    ct = conversion_trait(T)
    try
        convert_arguments(ct, args...; kw...)
    catch e
        if e isa MethodError
            try
                convert_arguments_individually(T, args...)
            catch ee
                if ee isa MethodError
                    error(
                        """
                        `AbstractPlotting.convert_arguments` for the plot type $T and its conversion trait $ct was unsuccessful.

                        The signature that could not be converted was:
                        $(join("::" .* string.(typeof.(args)), ", "))

                        AbstractPlotting needs to convert all plot input arguments to types that can be consumed by the backends (typically Arrays with Float32 elements).
                        You can define a method for `AbstractPlotting.convert_arguments` (a type recipe) for these types or their supertypes to make this set of arguments convertible (See http://makie.juliaplots.org/stable/recipes.html).

                        Alternatively, you can define `AbstractPlotting.convert_single_argument` for single arguments which have types that are unknown to AbstractPlotting but which can be converted to known types and fed back to the conversion pipeline.
                        """
                    )
                else
                    rethrow(ee)
                end
            end
        else
            rethrow(e)
        end
    end
end

# in case no trait matches we try to convert each individual argument
# and reconvert the whole tuple in order to handle missings centrally, e.g.
function convert_arguments_individually(T::PlotFunc, args...)
    # convert each single argument until it doesn't change type anymore
    single_converted = recursively_convert_argument.(args)
    # if the type of args hasn't changed this function call didn't help and we error
    if typeof(single_converted) == typeof(args)
        throw(MethodError(convert_arguments, (T, args...)))
    end
    # otherwise we try converting our newly single-converted args again because
    # now a normal conversion method might work again
    convert_arguments(T, single_converted...)
end

function recursively_convert_argument(x)
    newx = convert_single_argument(x)
    if typeof(newx) == typeof(x)
        x
    else
        recursively_convert_argument(newx)
    end
end

################################################################################
#                              Conversion Traits                               #
################################################################################

abstract type ConversionTrait end

const XYBased = Union{MeshScatter, Scatter, Lines, LineSegments}
const RangeLike = Union{AbstractRange, AbstractVector, ClosedInterval}

struct NoConversion <: ConversionTrait end

# No conversion by default
conversion_trait(::Type) = NoConversion()
convert_arguments(::NoConversion, args...) = args

struct PointBased <: ConversionTrait end
conversion_trait(x::Type{<: XYBased}) = PointBased()

abstract type SurfaceLike <: ConversionTrait end

struct ContinuousSurface <: SurfaceLike end
conversion_trait(::Type{<: Union{Surface, Image}}) = ContinuousSurface()

struct DiscreteSurface <: SurfaceLike end
conversion_trait(::Type{<: Heatmap}) = DiscreteSurface()

struct VolumeLike end
conversion_trait(::Type{<: Volume}) = VolumeLike()

################################################################################
#                          Single Argument Conversion                          #
################################################################################

# if no specific conversion is defined, we don't convert
convert_single_argument(x) = x

# replace missings with NaNs
function convert_single_argument(a::AbstractArray{<:Union{Missing, <:Real}})
    [ismissing(x) ? NaN32 : convert(Float32, x) for x in a]
end

# same for points
function convert_single_argument(a::AbstractArray{<:Union{Missing, <:Point{N}}}) where N
    [ismissing(x) ? Point{N, Float32}(NaN32) : Point{N, Float32}(x) for x in a]
end

################################################################################
#                                  PointBased                                  #
################################################################################

"""
Wrap a single point or equivalent object in a single-element array.
"""
function convert_arguments(::PointBased, position::VecTypes{N, <: Number}) where N
    ([convert(Point{N, Float32}, position)],)
end

function convert_arguments(::PointBased, positions::AbstractVector{<: VecTypes{N, <: Number}}) where N
    (elconvert(Point{N, Float32}, positions),)
end

function convert_arguments(::PointBased, positions::SubArray{<: VecTypes, 1})
    # TODO figure out a good subarray solution
    (positions,)
end

"""
Enables to use scatter like a surface plot with x::Vector, y::Vector, z::Matrix
spanning z over the grid spanned by x y
"""
function convert_arguments(::PointBased, x::AbstractVector, y::AbstractVector, z::AbstractMatrix)
    (vec(Point3f0.(x, y', z)),)
end
"""
    convert_arguments(P, x, y, z)::(Vector)

Takes vectors `x`, `y`, and `z` and turns it into a vector of 3D points of the values
from `x`, `y`, and `z`.
`P` is the plot Type (it is optional).
"""
convert_arguments(::PointBased, x::RealVector, y::RealVector, z::RealVector) = (Point3f0.(x, y, z),)

"""
    convert_arguments(P, x)::(Vector)

Takes an input GeometryPrimitive `x` and decomposes it to points.
`P` is the plot Type (it is optional).
"""
convert_arguments(p::PointBased, x::GeometryPrimitive) = convert_arguments(p, decompose(Point, x))

function convert_arguments(::PointBased, pos::AbstractMatrix{<: Number})
    (to_vertices(pos),)
end

<<<<<<< HEAD
convert_arguments(P::PointBased, x::AbstractVector{<:Real}, y::AbstractVector{<:Real}) = (Point2f0.(x, y),)
=======
# Trait for categorical values
struct Categorical end
struct Continous end

categorical_trait(::Type) = Categorical()
categorical_trait(::Type{<: Number}) = Continous()

categoric_labels(x::AbstractVector{T}) where T = categoric_labels(categorical_trait(T), x)

categoric_labels(::Categorical, x) = unique(x)
categoric_labels(::Continous, x) = automatic # we let them be automatic

categoric_range(range::Automatic) = range
categoric_range(range) = 1:length(range)

function categoric_position(x, labels)
    findfirst(l -> l == x, labels)
end

categoric_position(x, labels::Automatic) = x

convert_arguments(P::PointBased, x::AbstractVector, y::AbstractVector) = convert_arguments(P, (x, y))
convert_arguments(P::PointBased, x::AbstractVector, y::AbstractVector, z::AbstractVector) = convert_arguments(P, (x, y, z))

function convert_arguments(::PointBased, positions::NTuple{N, AbstractVector}) where N
    x = first(positions)
    if any(n-> length(x) != length(n), positions)
        error("All vectors need to have the same length. Found: $(length.(positions))")
    end
    labels = categoric_labels.(positions)
    xyrange = categoric_range.(labels)
    points = map(zip(positions...)) do p
        Point{N, Float32}(categoric_position.(p, labels))
    end
    PlotSpec(points, tickranges = xyrange, ticklabels = labels)
end

function convert_arguments(
        SL::SurfaceLike,
        x::AbstractVector, y::AbstractVector, z::AbstractMatrix{<: Number}
    )
    n, m = size(z)
    positions = (x, y)
    labels = categoric_labels.(positions)
    xyrange = categoric_range.(labels)
    args = convert_arguments(SL, 1:n, 1:m, z)
    return PlotSpec(
        args...,
        tickranges = xyrange, ticklabels = labels
    )
end

convert_arguments(::SurfaceLike, x::AbstractMatrix, y::AbstractMatrix) = (x, y, zeros(size(y)))

"""
Accepts a Vector of Pair of Points (e.g. `[Point(0, 0) => Point(1, 1), ...]`)
to encode e.g. linesegments or directions.
"""
function convert_arguments(::Type{<: LineSegments}, positions::AbstractVector{E}) where E <: Union{Pair{A, A}, Tuple{A, A}} where A <: VecTypes{N, T} where {N, T}
    (elconvert(Point{N, Float32}, reinterpret(Point{N, T}, positions)),)
end
>>>>>>> 2b64166d

convert_arguments(P::PointBased, x::AbstractVector{<:Real}, y::AbstractVector{<:Real}, z::AbstractVector{<:Real}) = (Point3f0.(x, y, z),)

"""
    convert_arguments(P, y)::Vector
Takes vector `y` and generates a range from 1 to the length of `y`, for plotting on
an arbitrary `x` axis.

`P` is the plot Type (it is optional).
"""
convert_arguments(P::PointBased, y::RealVector) = convert_arguments(P, 1:length(y), y)

"""
    convert_arguments(P, x, y)::(Vector)

Takes vectors `x` and `y` and turns it into a vector of 2D points of the values
from `x` and `y`.

`P` is the plot Type (it is optional).
"""
#convert_arguments(::PointBased, x::RealVector, y::RealVector) = (Point2f0.(x, y),)
convert_arguments(P::PointBased, x::ClosedInterval, y::RealVector) = convert_arguments(P, LinRange(extrema(x)..., length(y)), y)
convert_arguments(P::PointBased, x::RealVector, y::ClosedInterval) = convert_arguments(P, x, LinRange(extrema(y)..., length(x)))


"""
    convert_arguments(P, x)::(Vector)

Takes an input `Rect` `x` and decomposes it to points.

`P` is the plot Type (it is optional).
"""
function convert_arguments(P::PointBased, x::Rect2D)
    # TODO fix the order of decompose
    return convert_arguments(P, decompose(Point2f0, x)[[1, 2, 4, 3, 1]])
end

function convert_arguments(P::PointBased, mesh::AbstractMesh)
    return convert_arguments(P, decompose(Point3f0, mesh))
end

function convert_arguments(PB::PointBased, linesegments::FaceView{<:Line, P}) where {P<:AbstractPoint}
    # TODO FaceView should be natively supported by backends!
    return convert_arguments(PB, collect(reinterpret(P, linesegments)))
end

function convert_arguments(P::PointBased, x::Rect3D)
    inds = [
        1, 2, 3, 4, 5, 6, 7, 8,
        1, 5, 5, 7, 7, 3, 1, 3,
        4, 8, 8, 6, 2, 4, 2, 6
    ]
    convert_arguments(P, decompose(Point3f0, x)[inds])
end

<<<<<<< HEAD
=======
function edges(v::AbstractVector)
    l = length(v)
    if l == 1
        return [v[1] - 0.5, v[1] + 0.5]
    else
        # Equivalent to
        # mids = 0.5 .* (v[1:end-1] .+ v[2:end])
        # borders = [2v[1] - mids[1]; mids; 2v[end] - mids[end]]
        borders = [0.5 * (v[max(1, i)] + v[min(end, i+1)]) for i in 0:length(v)]
        borders[1] = 2borders[1] - borders[2]
        borders[end] = 2borders[end] - borders[end-1]
        return borders
    end
end

function adjust_axes(::DiscreteSurface, x::AbstractVector{<:Number}, y::AbstractVector{<:Number}, z::AbstractMatrix)
    x̂, ŷ = map((x, y), size(z)) do v, sz
        return length(v) == sz ? edges(v) : v
    end
    return x̂, ŷ, z
end

adjust_axes(::SurfaceLike, x, y, z) = x, y, z

"""
    convert_arguments(P, x::VecOrMat, y::VecOrMat, z::Matrix)

Takes 3 `AbstractMatrix` `x`, `y`, and `z`, converts them to `Float32` and
outputs them in a Tuple.

`P` is the plot Type (it is optional).
"""
function convert_arguments(SL::SurfaceLike, x::AbstractVecOrMat{<: Number}, y::AbstractVecOrMat{<: Number}, z::AbstractMatrix{<: Union{Number, Colorant}})
    return map(el32convert, adjust_axes(SL, x, y, z))
end
function convert_arguments(SL::SurfaceLike, x::AbstractVecOrMat{<: Number}, y::AbstractVecOrMat{<: Number}, z::AbstractMatrix{<:Number})
    return map(el32convert, adjust_axes(SL, x, y, z))
end

"""
Converts the elemen array type to `T1` without making a copy if the element type matches
"""
elconvert(::Type{T1}, x::AbstractArray{T2, N}) where {T1, T2, N} = convert(AbstractArray{T1, N}, x)
float32type(x::Type) = Float32
float32type(::Type{<: RGB}) = RGB{Float32}
float32type(::Type{<: RGBA}) = RGBA{Float32}
float32type(::Type{<: Colorant}) = RGBA{Float32}
float32type(x::AbstractArray{T}) where T = float32type(T)
float32type(x::T) where T = float32type(T)
el32convert(x::AbstractArray) = elconvert(float32type(x), x)
el32convert(x::Observable) = lift(el32convert, x)
el32convert(x) = convert(float32type(x), x)

function el32convert(x::AbstractArray{T, N}) where {T<:Union{Missing, <: Number}, N}
    return map(x) do elem
        return (ismissing(elem) ? NaN32 : convert(Float32, elem))::Float32
    end::Array{Float32, N}
end

>>>>>>> 2b64166d
"""

    convert_arguments(PB, LineString)

Takes an input `LineString` and decomposes it to points.
"""
function convert_arguments(PB::PointBased, linestring::LineString)
    return convert_arguments(PB, decompose(Point, linestring))
end

"""
    convert_arguments(PB, Union{Array{<:LineString}, MultiLineString})

Takes an input `Array{LineString}` or a `MultiLineString` and decomposes it to points.
"""
function convert_arguments(PB::PointBased, linestring::Union{Array{<:LineString}, MultiLineString})
    arr = copy(convert_arguments(PB, linestring[1])[1])
    for ls in 2:length(linestring)
        push!(arr, Point2f0(NaN))
        append!(arr, convert_arguments(PB, linestring[ls])[1])
    end
    return (arr,)
end

"""

    convert_arguments(PB, Polygon)

Takes an input `Polygon` and decomposes it to points.
"""
function convert_arguments(PB::PointBased, pol::Polygon)
    if isempty(pol.interiors)
        return convert_arguments(PB, pol.exterior)
    else
        arr = copy(convert_arguments(PB, pol.exterior)[1])
        push!(arr, Point2f0(NaN))
        append!(arr, convert_arguments(PB, pol.interiors)[1])
        return (arr,)
    end
end

"""

    convert_arguments(PB, Union{Array{<:Polygon}, MultiPolygon})

Takes an input `Array{Polygon}` or a `MultiPolygon` and decomposes it to points.
"""
function convert_arguments(PB::PointBased, mp::Union{Array{<:Polygon}, MultiPolygon})
    arr = copy(convert_arguments(PB, mp[1])[1])
    for p in 2:length(mp)
        push!(arr, Point2f0(NaN))
        append!(arr, convert_arguments(PB, mp[p])[1])
    end
    return (arr,)
end


################################################################################
#                                 SurfaceLike                                  #
################################################################################

convert_arguments(::SurfaceLike, x::AbstractMatrix, y::AbstractMatrix) = (x, y, zeros(size(y)))

"""
    convert_arguments(P, x, y, z)::Tuple{ClosedInterval, ClosedInterval, Matrix}

Takes 2 ClosedIntervals's `x`, `y`, and an AbstractMatrix `z`, and converts the closed range to
linspaces with size(z, 1/2)
`P` is the plot Type (it is optional).
"""
function convert_arguments(P::SurfaceLike, x::ClosedInterval, y::ClosedInterval, z::AbstractMatrix)
    convert_arguments(P, to_linspace(x, size(z, 1)), to_linspace(y, size(z, 2)), z)
end

"""
    convert_arguments(P, x::VecOrMat, y::VecOrMat, z::Matrix)

Takes 3 `AbstractMatrix` `x`, `y`, and `z`, converts them to `Float32` and
outputs them in a Tuple.

`P` is the plot Type (it is optional).
"""
function convert_arguments(::SurfaceLike, x::AbstractVecOrMat{<: Number}, y::AbstractVecOrMat{<: Number}, z::AbstractMatrix{<: Union{Number, Colorant}})
    return (el32convert(x), el32convert(y), el32convert(z))
end
function convert_arguments(::SurfaceLike, x::AbstractVecOrMat{<: Number}, y::AbstractVecOrMat{<: Number}, z::AbstractMatrix{<:Number})
    return (el32convert(x), el32convert(y), el32convert(z))
end

"""
    convert_arguments(P, Matrix)::Tuple{ClosedInterval, ClosedInterval, Matrix}

Takes an `AbstractMatrix`, converts the dimesions `n` and `m` into `ClosedInterval`,
and stores the `ClosedInterval` to `n` and `m`, plus the original matrix in a Tuple.

`P` is the plot Type (it is optional).
"""
function convert_arguments(::SurfaceLike, data::AbstractMatrix)
    n, m = Float32.(size(data))
    (0f0 .. n, 0f0 .. m, el32convert(data))
end

"""
    convert_arguments(P, x, y, f)::(Vector, Vector, Matrix)

Takes vectors `x` and `y` and the function `f`, and applies `f` on the grid that `x` and `y` span.
This is equivalent to `f.(x, y')`.
`P` is the plot Type (it is optional).
"""
function convert_arguments(::SurfaceLike, x::AbstractVector{T1}, y::AbstractVector{T2}, f::Function) where {T1, T2}
    if !applicable(f, x[1], y[1])
        error("You need to pass a function with signature f(x::$T1, y::$T2). Found: $f")
    end
    T = typeof(f(x[1], y[1]))
    z = similar(x, T, (length(x), length(y)))
    z .= f.(x, y')
    (x, y, z)
end

################################################################################
#                                  VolumeLike                                  #
################################################################################

"""
    convert_arguments(P, Matrix)::Tuple{ClosedInterval, ClosedInterval, ClosedInterval, Matrix}

Takes an array of `{T, 3} where T`, converts the dimesions `n`, `m` and `k` into `ClosedInterval`,
and stores the `ClosedInterval` to `n`, `m` and `k`, plus the original array in a Tuple.

`P` is the plot Type (it is optional).
"""
function convert_arguments(::VolumeLike, data::AbstractArray{T, 3}) where T
    n, m, k = Float32.(size(data))
    return (0f0 .. n, 0f0 .. m, 0f0 .. k, el32convert(data))
end

function convert_arguments(::VolumeLike, x::RangeLike, y::RangeLike, z::RangeLike, data::AbstractArray{T, 3}) where T
    return (x, y, z, el32convert(data))
end
"""
    convert_arguments(P, x, y, z, i)::(Vector, Vector, Vector, Matrix)

Takes 3 `AbstractVector` `x`, `y`, and `z` and the `AbstractMatrix` `i`, and puts everything in a Tuple.

`P` is the plot Type (it is optional).
"""
function convert_arguments(::VolumeLike, x::AbstractVector, y::AbstractVector, z::AbstractVector, i::AbstractArray{T, 3}) where T
    (x, y, z, el32convert(i))
end


"""
    convert_arguments(P, x, y, z, f)::(Vector, Vector, Vector, Matrix)

Takes `AbstractVector` `x`, `y`, and `z` and the function `f`, evaluates `f` on the volume
spanned by `x`, `y` and `z`, and puts `x`, `y`, `z` and `f(x,y,z)` in a Tuple.

`P` is the plot Type (it is optional).
"""
function convert_arguments(::VolumeLike, x::AbstractVector, y::AbstractVector, z::AbstractVector, f::Function)
    if !applicable(f, x[1], y[1], z[1])
        error("You need to pass a function with signature f(x, y, z). Found: $f")
    end
    _x, _y, _z = ntuple(Val(3)) do i
        A = (x, y, z)[i]
        reshape(A, ntuple(j-> j != i ? 1 : length(A), Val(3)))
    end
    return (x, y, z, el32convert.(f.(_x, _y, _z)))
end

################################################################################
#                                <:LineSegments                                #
################################################################################

"""
Accepts a Vector of Pair of Points (e.g. `[Point(0, 0) => Point(1, 1), ...]`)
to encode e.g. linesegments or directions.
"""
function convert_arguments(::Type{<: LineSegments}, positions::AbstractVector{E}) where E <: Union{Pair{A, A}, Tuple{A, A}} where A <: VecTypes{N, T} where {N, T}
    (elconvert(Point{N, Float32}, reinterpret(Point{N, T}, positions)),)
end

function convert_arguments(::Type{<: LineSegments}, x::Rect2D)
    # TODO fix the order of decompose
    points = decompose(Point2f0, x)
    return (points[[1, 2, 2, 4, 4, 3, 3, 1]],)
end

################################################################################
#                                    <:Text                                    #
################################################################################

"""
    convert_arguments(x)::(String)

Takes an input `AbstractString` `x` and converts it to a string.
"""
convert_arguments(::Type{<: Text}, x::AbstractString) = (String(x),)


################################################################################
#                                    <:Mesh                                    #
################################################################################

"""
    convert_arguments(Mesh, x, y, z)::GLNormalMesh

Takes real vectors x, y, z and constructs a mesh out of those, under the assumption that
every 3 points form a triangle.
"""
function convert_arguments(
        T::Type{<:Mesh},
        x::RealVector, y::RealVector, z::RealVector
    )
    convert_arguments(T, Point3f0.(x, y, z))
end
"""
    convert_arguments(Mesh, xyz::AbstractVector)::GLNormalMesh

Takes an input mesh and a vector `xyz` representing the vertices of the mesh, and
creates indices under the assumption, that each triplet in `xyz` forms a triangle.
"""
function convert_arguments(
        MT::Type{<:Mesh},
        xyz::AbstractVector
    )
    faces = connect(UInt32.(0:length(xyz)-1), GLTriangleFace)
    # TODO support faceview natively
    return convert_arguments(MT, xyz, collect(faces))
end

function convert_arguments(::Type{<:Mesh}, mesh::GeometryBasics.Mesh{N}) where {N}
    # Make sure we have normals!
    if !hasproperty(mesh, :normals)
        n = normals(mesh)
        # Normals can be nothing, when it's impossible to calculate the normals (e.g. 2d mesh)
        if n !== nothing
            mesh = GeometryBasics.pointmeta(mesh, decompose(Vec3f0, n))
        end
    end
    return (GeometryBasics.mesh(mesh, pointtype=Point{N, Float32}, facetype=GLTriangleFace),)
end

function convert_arguments(
        MT::Type{<:Mesh},
        meshes::AbstractVector{<: Union{AbstractMesh, AbstractPolygon}}
    )
    return (meshes,)
end

function convert_arguments(
        MT::Type{<:Mesh},
        xyz::Union{AbstractPolygon, AbstractVector{<: AbstractPoint{2}}}
    )
    return convert_arguments(MT, triangle_mesh(xyz))
end

function convert_arguments(MT::Type{<:Mesh}, geom::GeometryPrimitive)
    # we convert to UV mesh as default, because otherwise the uv informations get lost
    # - we can still drop them, but we can't add them later on
    return (GeometryBasics.uv_normal_mesh(geom),)
end

"""
    convert_arguments(Mesh, x, y, z, indices)::GLNormalMesh

Takes real vectors x, y, z and constructs a triangle mesh out of those, using the
faces in `indices`, which can be integers (every 3 -> one triangle), or GeometryBasics.NgonFace{N, <: Integer}.
"""
function convert_arguments(
        T::Type{<: Mesh},
        x::RealVector, y::RealVector, z::RealVector,
        indices::AbstractVector
    )
    return convert_arguments(T, Point3f0.(x, y, z), indices)
end

"""
    convert_arguments(Mesh, vertices, indices)::GLNormalMesh

Takes `vertices` and `indices`, and creates a triangle mesh out of those.
See [`to_vertices`](@ref) and [`to_triangles`](@ref) for more information about
accepted types.
"""
function convert_arguments(
        ::Type{<:Mesh},
        vertices::AbstractArray,
        indices::AbstractArray
    )
    m = normal_mesh(to_vertices(vertices), to_triangles(indices))
    (m,)
end

################################################################################
#                             Function Conversions                             #
################################################################################

function convert_arguments(P::PlotFunc, r::AbstractVector, f::Function)
    ptype = plottype(P, Lines)
    to_plotspec(ptype, convert_arguments(ptype, r, f.(r)))
end

function convert_arguments(P::PlotFunc, i::AbstractInterval, f::Function)
    x, y = PlotUtils.adapted_grid(f, endpoints(i))
    ptype = plottype(P, Lines)
    to_plotspec(ptype, convert_arguments(ptype, x, y))
end

to_tuple(t::Tuple) = t
to_tuple(t) = (t,)

function convert_arguments(P::PlotFunc, f::Function, args...; kwargs...)
    tmp =to_tuple(f(args...; kwargs...))
    convert_arguments(P, tmp...)
end

# The following `tryrange` code was copied from Plots.jl
# https://github.com/JuliaPlots/Plots.jl/blob/15dc61feb57cba1df524ce5d69f68c2c4ea5b942/src/series.jl#L399-L416

# try some intervals over which the function may be defined
function tryrange(F::AbstractArray, vec)
    rets = [tryrange(f, vec) for f in F] # get the preferred for each
    maxind = maximum(indexin(rets, vec)) # get the last attempt that succeeded (most likely to fit all)
    rets .= [tryrange(f, vec[maxind:maxind]) for f in F] # ensure that all functions compute there
    rets[1]
end

function tryrange(F, vec)
    for v in vec
        try
            tmp = F(v)
            return v
        catch
        end
    end
    error("$F is not a Function, or is not defined at any of the values $vec")
end

################################################################################
#                               Helper Functions                               #
################################################################################

to_linspace(interval, N) = range(minimum(interval), stop = maximum(interval), length = N)

"""
Converts the elemen array type to `T1` without making a copy if the element type matches
"""
elconvert(::Type{T1}, x::AbstractArray{T2, N}) where {T1, T2, N} = convert(AbstractArray{T1, N}, x)
float32type(x::Type) = Float32
float32type(::Type{<: RGB}) = RGB{Float32}
float32type(::Type{<: RGBA}) = RGBA{Float32}
float32type(::Type{<: Colorant}) = RGBA{Float32}
float32type(x::AbstractArray{T}) where T = float32type(T)
float32type(x::T) where T = float32type(T)
el32convert(x::AbstractArray) = elconvert(float32type(x), x)
el32convert(x::Observable) = lift(el32convert, x)
el32convert(x) = convert(float32type(x), x)

function el32convert(x::AbstractArray{T, N}) where {T<:Union{Missing, <: Number}, N}
    return map(x) do elem
        return (ismissing(elem) ? NaN32 : convert(Float32, elem))::Float32
    end::Array{Float32, N}
end
"""
    to_triangles(indices)

Convert a representation of triangle point indices `indices` to its canonical representation as a `Vector{AbstractPlotting.GLTriangleFace}`. `indices` can be any of the following:

- An `AbstractVector{Int}`, containing groups of 3 1-based indices,
- An `AbstractVector{UIn32}`, containing groups of 3 0-based indices,
- An `AbstractVector` of `TriangleFace` objects,
- An `AbstractMatrix` of `Integer`s, where each row is a triangle.
"""
function to_triangles(x::AbstractVector{Int})
    idx0 = UInt32.(x .- 1)
    return to_triangles(idx0)
end

function to_triangles(idx0::AbstractVector{UInt32})
    reinterpret(GLTriangleFace, idx0)
end

function to_triangles(faces::AbstractVector{TriangleFace{T}}) where T
    elconvert(GLTriangleFace, faces)
end

function to_triangles(faces::AbstractMatrix{T}) where T <: Integer
    let N = Val(size(faces, 2)), lfaces = faces
        broadcast(1:size(faces, 1), N) do fidx, n
            to_ndim(GLTriangleFace, ntuple(i-> lfaces[fidx, i], n), 0.0)
        end
    end
end

"""
    to_vertices(v)

Converts a representation of vertices `v` to its canonical representation as a
`Vector{Point3f0}`. `v` can be:

- An `AbstractVector` of 3-element `Tuple`s or `StaticVector`s,

- An `AbstractVector` of `Tuple`s or `StaticVector`s, in which case exta dimensions will
  be either truncated or padded with zeros as required,

- An `AbstractMatrix`"
  - if `v` has 2 or 3 rows, it will treat each column as a vertex,
  - otherwise if `v` has 2 or 3 columns, it will treat each row as a vertex.
"""
function to_vertices(verts::AbstractVector{<: VecTypes{3, T}}) where T
    vert3f0 = T != Float32 ? Point3f0.(verts) : verts
    return reinterpret(Point3f0, vert3f0)
end

function to_vertices(verts::AbstractVector{<: VecTypes})
    to_vertices(to_ndim.(Point3f0, verts, 0.0))
end

function to_vertices(verts::AbstractMatrix{<: Number})
    if size(verts, 1) in (2, 3)
        to_vertices(verts, Val(1))
    elseif size(verts, 2) in (2, 3)
        to_vertices(verts, Val(2))
    else
        error("You are using a matrix for vertices which uses neither dimension to encode the dimension of the space. Please have either size(verts, 1/2) in the range of 2-3. Found: $(size(verts))")
    end
end

function to_vertices(verts::AbstractMatrix{T}, ::Val{1}) where T <: Number
    N = size(verts, 1)
    if T == Float32 && N == 3
        reinterpret(Point{N, T}, elconvert(T, vec(verts)))
    else
        let N = Val(N), lverts = verts
            broadcast(1:size(verts, 2), N) do vidx, n
                to_ndim(Point3f0, ntuple(i-> lverts[i, vidx], n), 0.0)
            end
        end
    end
end

function to_vertices(verts::AbstractMatrix{T}, ::Val{2}) where T <: Number
    let N = Val(size(verts, 2)), lverts = verts
        broadcast(1:size(verts, 1), N) do vidx, n
            to_ndim(Point3f0, ntuple(i-> lverts[vidx, i], n), 0.0)
        end
    end
end


################################################################################
#                            Attribute conversions                             #
################################################################################

"""
    to_color(color)
Converts a `color` symbol (e.g. `:blue`) to a color RGBA.
"""
to_color(color) = convert_attribute(color, key"color"())

"""
    to_colormap(cm[, N = 20])

Converts a colormap `cm` symbol (e.g. `:Spectral`) to a colormap RGB array, where `N` specifies the number of color points.
"""
to_colormap(colormap) = convert_attribute(colormap, key"colormap"())
to_rotation(rotation) = convert_attribute(rotation, key"rotation"())
to_font(font) = convert_attribute(font, key"font"())
to_align(align) = convert_attribute(align, key"align"())
to_textsize(textsize) = convert_attribute(textsize, key"textsize"())

convert_attribute(x, key::Key, ::Key) = convert_attribute(x, key)
convert_attribute(s::SceneLike, x, key::Key, ::Key) = convert_attribute(s, x, key)
convert_attribute(s::SceneLike, x, key::Key) = convert_attribute(x, key)
convert_attribute(x, key::Key) = x

convert_attribute(p, ::key"highclip") = to_color(p)
convert_attribute(p::Nothing, ::key"highclip") = p
convert_attribute(p, ::key"lowclip") = to_color(p)
convert_attribute(p::Nothing, ::key"lowclip") = p
convert_attribute(p, ::key"nan_color") = to_color(p)

struct Palette{N}
   colors::SArray{Tuple{N},RGBA{Float32},1,N}
   i::Ref{UInt8}
   Palette(colors) = new{length(colors)}(SVector{length(colors)}(to_color.(colors)), zero(UInt8))
end
Palette(name::Union{String, Symbol}, n = 8) = Palette(to_colormap(name, n))

function convert_attribute(p::Palette{N}, ::key"color") where {N}
    p.i[] = p.i[] == N ? one(UInt8) : p.i[] + one(UInt8)
    p.colors[p.i[]]
end

convert_attribute(c::Colorant, ::key"color") = convert(RGBA{Float32}, c)
convert_attribute(c::Symbol, k::key"color") = convert_attribute(string(c), k)
function convert_attribute(c::String, ::key"color")
    return parse(RGBA{Float32}, c)
end

# Do we really need all colors to be RGBAf0?!
convert_attribute(c::AbstractArray{<: Colorant}, k::key"color") = el32convert(c)
convert_attribute(c::AbstractArray{<: Union{Tuple{Any, Number}, Symbol}}, k::key"color") = to_color.(c)

convert_attribute(c::AbstractArray, ::key"color", ::key"heatmap") = el32convert(c)

convert_attribute(c::Tuple, k::key"color") = convert_attribute.(c, k)
convert_attribute(p::AbstractPattern, k::key"color") = p

function convert_attribute(c::Tuple{T, F}, k::key"color") where {T, F <: Number}
    RGBAf0(Colors.color(to_color(c[1])), c[2])
end

convert_attribute(c::Billboard, ::key"rotations") = Quaternionf0(0, 0, 0, 1)
convert_attribute(r::AbstractArray, ::key"rotations") = to_rotation.(r)
convert_attribute(r::StaticVector, ::key"rotations") = to_rotation(r)

convert_attribute(c, ::key"markersize", ::key"scatter") = to_2d_scale(c)
convert_attribute(c, k1::key"markersize", k2::key"meshscatter") = to_3d_scale(c)

to_2d_scale(x::Number) = Vec2f0(x)
to_2d_scale(x::VecTypes) = to_ndim(Vec2f0, x, 1)
to_2d_scale(x::Tuple{<:Number, <:Number}) = to_ndim(Vec2f0, x, 1)
to_2d_scale(x::AbstractVector) = to_2d_scale.(x)

to_3d_scale(x::Number) = Vec3f0(x)
to_3d_scale(x::VecTypes) = to_ndim(Vec3f0, x, 1)
to_3d_scale(x::AbstractVector) = to_3d_scale.(x)

convert_attribute(c::Number, ::key"glowwidth") = Float32(c)
convert_attribute(c, ::key"glowcolor") = to_color(c)
convert_attribute(c, ::key"strokecolor") = to_color(c)
convert_attribute(c::Number, ::key"strokewidth") = Float32(c)

convert_attribute(x::Nothing, ::key"linestyle") = x

"""
    `AbstractVector{<:AbstractFloat}` for denoting sequences of fill/nofill. e.g.

[0.5, 0.8, 1.2] will result in 0.5 filled, 0.3 unfilled, 0.4 filled. 1.0 unit is one linewidth!
"""
convert_attribute(A::AbstractVector, ::key"linestyle") = A

"""
    A `Symbol` equal to `:dash`, `:dot`, `:dashdot`, `:dashdotdot`
"""
convert_attribute(ls::Union{Symbol,AbstractString}, ::key"linestyle") = line_pattern(ls, :normal)

function convert_attribute(ls::Tuple{<:Union{Symbol,AbstractString},<:Any}, ::key"linestyle")
    line_pattern(ls[1], ls[2])
end

function line_pattern(linestyle, gaps)
    pattern = line_diff_pattern(linestyle, gaps)
    isnothing(pattern) ? pattern : float.([0.0; cumsum(pattern)])
end

"The linestyle patterns are inspired by the LaTeX package tikZ as seen here https://tex.stackexchange.com/questions/45275/tikz-get-values-for-predefined-dash-patterns."

function line_diff_pattern(ls::Symbol, gaps = :normal)
    if ls == :solid
        nothing
    elseif ls == :dash
        line_diff_pattern("-", gaps)
    elseif ls == :dot
        line_diff_pattern(".", gaps)
    elseif ls == :dashdot
        line_diff_pattern("-.", gaps)
    elseif ls == :dashdotdot
        line_diff_pattern("-..", gaps)
    else
        error(
            """
            Unkown line style: $ls. Available linestyles are:
            :solid, :dash, :dot, :dashdot, :dashdotdot
            or a sequence of numbers enumerating the next transparent/opaque region.
            This sequence of numbers must be cumulative; 1 unit corresponds to 1 line width.
            """
        )
    end
end

function line_diff_pattern(ls_str::AbstractString, gaps = :normal)
    dot = 1
    dash = 3
    check_line_pattern(ls_str)

    dot_gap, dash_gap = convert_gaps(gaps)

    pattern = Float64[]
    for i in 1:length(ls_str)
        curr_char = ls_str[i]
        next_char = i == lastindex(ls_str) ? ls_str[firstindex(ls_str)] : ls_str[i+1]
        # push dash or dot
        if curr_char == '-'
            push!(pattern, dash)
        else
            push!(pattern, dot)
        end
        # push the gap (use dot_gap only between two dots)
        if (curr_char == '.') && (next_char == '.')
            push!(pattern, dot_gap)
        else
            push!(pattern, dash_gap)
        end
    end
    pattern
end

"Checks if the linestyle format provided as a string contains only dashes and dots"
function check_line_pattern(ls_str)
    isnothing(match(r"^[.-]+$", ls_str)) &&
        throw(ArgumentError("If you provide a string as linestyle, it must only consist of dashes (-) and dots (.)"))

    nothing
end

function convert_gaps(gaps)
  error_msg = "You provided the gaps modifier $gaps when specifying the linestyle. The modifier must be `∈ ([:normal, :dense, :loose])`, a real number or a collection of two real numbers."
  if gaps isa Symbol
      gaps in [:normal, :dense, :loose] || throw(ArgumentError(error_msg))
      dot_gaps  = (normal = 2, dense = 1, loose = 4)
      dash_gaps = (normal = 3, dense = 2, loose = 6)

      dot_gap  = getproperty(dot_gaps, gaps)
      dash_gap = getproperty(dash_gaps, gaps)
  elseif gaps isa Real
      dot_gap = gaps
      dash_gap = gaps
  elseif length(gaps) == 2 && eltype(gaps) <: Real
      dot_gap, dash_gap = gaps
  else
      throw(ArgumentError(error_msg))
  end
  (dot_gap = dot_gap, dash_gap = dash_gap)
end

function convert_attribute(f::Symbol, ::key"frames")
    f == :box && return ((true, true), (true, true))
    f == :semi && return ((true, false), (true, false))
    f == :none && return ((false, false), (false, false))
    throw(MethodError("$(string(f)) is not a valid framestyle. Options are `:box`, `:semi` and `:none`"))
end
convert_attribute(f::Tuple{Tuple{Bool,Bool},Tuple{Bool,Bool}}, ::key"frames") = f

convert_attribute(c::Tuple{<: Number, <: Number}, ::key"position") = Point2f0(c[1], c[2])
convert_attribute(c::Tuple{<: Number, <: Number, <: Number}, ::key"position") = Point3f0(c)
convert_attribute(c::VecTypes{N}, ::key"position") where N = Point{N, Float32}(c)

"""
    Text align, e.g.:
"""
convert_attribute(x::Tuple{Symbol, Symbol}, ::key"align") = Vec2f0(alignment2num.(x))
convert_attribute(x::Vec2f0, ::key"align") = x
const _font_cache = Dict{String, NativeFont}()

"""
    font conversion

a string naming a font, e.g. helvetica
"""
function convert_attribute(x::Union{Symbol, String}, k::key"font")
    str = string(x)
    get!(_font_cache, str) do
        str == "default" && return to_font("Dejavu Sans")

        # check if the string points to a font file and load that
        if isfile(str)
            font = FreeTypeAbstraction.try_load(str)
            if isnothing(font)
                error("Could not load font file $str")
            else
                return font
            end
        end

        fontpath = joinpath(@__DIR__, "..", "assets", "fonts")
        font = FreeTypeAbstraction.findfont(str; additional_fonts=fontpath)
        if font === nothing
            @warn("Could not find font $str, using Dejavu Sans")
            if "dejavu sans" == lowercase(str)
                # since we fall back to dejavu sans, we need to check for recursion
                error("Recursion encountered; DejaVu Sans cannot be located in the font path $fontpath")
            end
            return to_font("dejavu sans")
        end
        return font
    end
end
convert_attribute(x::Vector{String}, k::key"font") = convert_attribute.(x, k)
convert_attribute(x::NativeFont, k::key"font") = x



"""
    rotation accepts:
    to_rotation(b, quaternion)
    to_rotation(b, tuple_float)
    to_rotation(b, vec4)
"""
convert_attribute(s::Quaternion, ::key"rotation") = s
function convert_attribute(s::VecTypes{N}, ::key"rotation") where N
    if N == 4
        Quaternionf0(s...)
    elseif N == 3
        rotation_between(Vec3f0(0, 0, 1), to_ndim(Vec3f0, s, 0.0))
    elseif N == 2

        rotation_between(Vec3f0(0, 1, 0), to_ndim(Vec3f0, s, 0.0))
    else
        error("The $N dimensional vector $s can't be converted to a rotation.")
    end
end

function convert_attribute(s::Tuple{VecTypes, AbstractFloat}, ::key"rotation")
    qrotation(to_ndim(Vec3f0, s[1], 0.0), s[2])
end
convert_attribute(angle::AbstractFloat, ::key"rotation") = qrotation(Vec3f0(0, 0, 1), Float32(angle))
convert_attribute(r::AbstractVector, k::key"rotation") = to_rotation.(r)
convert_attribute(r::AbstractVector{<: Quaternionf0}, k::key"rotation") = r



convert_attribute(x, k::key"colorrange") = x==nothing ? nothing : Vec2f0(x)

convert_attribute(x, k::key"textsize") = Float32(x)
convert_attribute(x::AbstractVector, k::key"textsize") = convert_attribute.(x, k)
convert_attribute(x::AbstractVector{T}, k::key"textsize") where T <: Number = el32convert(x)
convert_attribute(x::AbstractVector{T}, k::key"textsize") where T <: VecTypes = elconvert(Vec2f0, x)
convert_attribute(x, k::key"linewidth") = Float32(x)
convert_attribute(x::AbstractVector, k::key"linewidth") = el32convert(x)

# ColorBrewer colormaps that support only 8 colors require special handling on the backend, so we show them here.
const colorbrewer_8color_names = String.([
    :Accent,
    :Dark2,
    :Pastel2,
    :Set2
])

const plotutils_names = String.(union(
    keys(PlotUtils.ColorSchemes.colorschemes),
    keys(PlotUtils.COLORSCHEME_ALIASES),
    keys(PlotUtils.MISC_COLORSCHEMES)
))

const all_gradient_names = Set(vcat(plotutils_names, colorbrewer_8color_names))

"""
    available_gradients()

Prints all available gradient names.
"""
function available_gradients()
    println("Gradient Symbol/Strings:")
    for name in sort(collect(all_gradient_names))
        println("    ", name)
    end
end

"""
Reverses the attribute T upon conversion
"""
struct Reverse{T}
    data::T
end

function convert_attribute(r::Reverse, ::key"colormap", n::Integer=20)
    reverse(to_colormap(r.data, n))
end

function convert_attribute(cs::ColorScheme, ::key"colormap", n::Integer=20)
    return to_colormap(cs.colors, n)
end

"""
    to_colormap(b, x)

An `AbstractVector{T}` with any object that [`to_color`](@ref) accepts.
"""
convert_attribute(cm::AbstractVector, ::key"colormap", n::Int=length(cm)) = to_colormap(to_color.(cm), n)

function convert_attribute(cm::AbstractVector{<: Colorant}, ::key"colormap", n::Int=length(cm))
    colormap = length(cm) == n ? cm : resample(cm, n)
    return el32convert(colormap)
end

"""
Tuple(A, B) or Pair{A, B} with any object that [`to_color`](@ref) accepts
"""
function convert_attribute(cs::Union{Tuple, Pair}, ::key"colormap", n::Int=2)
    return to_colormap([to_color.(cs)...], n)
end

function convert_attribute(cs::Tuple{<: Union{Symbol, AbstractString}, Real}, ::key"colormap", n::Int=30)
    return RGBAf0.(to_colormap(cs[1]), cs[2]) # We need to rework this to conform to the backend interface.
end

function convert_attribute(cs::NamedTuple{(:colormap, :alpha, :n), Tuple{Union{Symbol, AbstractString}, Real, Int}}, ::key"colormap")
    return RGBAf0.(to_colormap(cs.colormap, cs.n), cs.alpha)
end

to_colormap(x, n::Integer) = convert_attribute(x, key"colormap"(), n)

"""
A Symbol/String naming the gradient. For more on what names are available please see: `available_gradients()`.
For now, we support gradients from `PlotUtils` natively.
"""
function convert_attribute(cs::Union{String, Symbol}, ::key"colormap", n::Integer=40)
    cs_string = string(cs)
    if cs_string in all_gradient_names
        if cs_string in colorbrewer_8color_names # special handling for 8 color only
            return to_colormap(ColorBrewer.palette(cs_string, 8), n)
        else                                    # cs_string must be in plotutils_names
            return to_colormap(PlotUtils.get_colorscheme(Symbol(cs_string)).colors, n)
        end
    else
        error(
            """
            There is no color gradient named $cs.
            See `AbstractPlotting.available_gradients()` for the list of available gradients,
            or look at http://makie.juliaplots.org/dev/generated/colors#Colormap-reference.
            """
        )
    end
end

function AbstractPlotting.convert_attribute(cg::PlotUtils.ContinuousColorGradient, ::key"colormap", n::Integer=length(cg.values))
    # PlotUtils does not always give [0, 1] range, so we adapt to what it has
    return getindex.(Ref(cg), LinRange(first(cg.values), last(cg.values), n))
end

function AbstractPlotting.convert_attribute(cg::PlotUtils.CategoricalColorGradient, ::key"colormap", n::Integer = length(cg.colors) * 20)
    # PlotUtils does not always give [0, 1] range, so we adapt to what it has
    return vcat(fill.(cg.colors.colors, Ref(n ÷ length(cg.colors)))...)
end

"""
    to_volume_algorithm(b, x)

Enum values: `IsoValue` `Absorption` `MaximumIntensityProjection` `AbsorptionRGBA` `AdditiveRGBA` `IndexedAbsorptionRGBA`
"""
function convert_attribute(value, ::key"algorithm")
    if isa(value, RaymarchAlgorithm)
        return Int32(value)
    elseif isa(value, Int32) && value in 0:5
        return value
    elseif value == 7
        return value # makie internal contour implementation
    else
        error("$value is not a valid volume algorithm. Please have a look at the docstring of `to_volume_algorithm` (in the REPL, `?to_volume_algorithm`).")
    end
end

"""
Symbol/String: iso, absorption, mip, absorptionrgba, indexedabsorption
"""
function convert_attribute(value::Union{Symbol, String}, k::key"algorithm")
    vals = Dict(
        :iso => IsoValue,
        :absorption => Absorption,
        :mip => MaximumIntensityProjection,
        :absorptionrgba => AbsorptionRGBA,
        :indexedabsorption => IndexedAbsorptionRGBA,
        :additive => AdditiveRGBA,
    )
    convert_attribute(get(vals, Symbol(value)) do
        error("$value is not a valid volume algorithm. It must be one of $(keys(vals))")
    end, k)
end



const _marker_map = Dict(
    :rect => '■',
    :star5 => '★',
    :diamond => '◆',
    :hexagon => '⬢',
    :cross => '✚',
    :xcross => '❌',
    :utriangle => '▲',
    :dtriangle => '▼',
    :ltriangle => '◀',
    :rtriangle => '▶',
    :pentagon => '⬟',
    :octagon => '⯄',
    :star4 => '✦',
    :star6 => '🟋',
    :star8 => '✷',
    :vline => '┃',
    :hline => '━',
    :+ => '+',
    :x => 'x',
    :circle => '●'
)

"""
    available_marker_symbols()

Displays all available marker symbols.
"""
function available_marker_symbols()
    println("Marker Symbols:")
    for (k, v) in _marker_map
        println("    ", k, " => ", v)
    end
end

"""
    FastPixel()

Use

```julia
scatter(..., marker=FastPixel())
```

For significant faster plotting times for large amount of points.
Note, that this will draw markers always as 1 pixel.
"""
struct FastPixel end

to_spritemarker(x::FastPixel) = x
to_spritemarker(x::Circle) = x
to_spritemarker(::Type{<: Circle}) = Circle(Point2f0(0), 1f0)
to_spritemarker(::Type{<: Rect}) = Rect(Vec2f0(0), Vec2f0(1))
to_spritemarker(x::Rect) = x

"""
    to_spritemarker(b, marker::Char)

Any `Char`, including unicode
"""
to_spritemarker(marker::Char) = marker

"""
Matrix of AbstractFloat will be interpreted as a distancefield (negative numbers outside shape, positive inside)
"""
to_spritemarker(marker::Matrix{<: AbstractFloat}) = el32convert(marker)

"""
Any AbstractMatrix{<: Colorant} or other image type
"""
to_spritemarker(marker::AbstractMatrix{<: Colorant}) = marker

"""
A `Symbol` - Available options can be printed with `available_marker_symbols()`
"""
function to_spritemarker(marker::Symbol)
    if haskey(_marker_map, marker)
        return to_spritemarker(_marker_map[marker])
    else
        @warn("Unsupported marker: $marker, using ● instead")
        return '●'
    end
end

to_spritemarker(marker::String) = marker
to_spritemarker(marker::AbstractVector{Char}) = String(marker)

"""
Vector of anything that is accepted as a single marker will give each point it's own marker.
Note that it needs to be a uniform vector with the same element type!
"""
function to_spritemarker(marker::AbstractVector)
    marker = to_spritemarker.(marker)
    if isa(marker, AbstractVector{Char})
        String(marker)
    else
        marker
    end
end

convert_attribute(value, ::key"marker", ::key"scatter") = to_spritemarker(value)
convert_attribute(value, ::key"isovalue", ::key"volume") = Float32(value)
convert_attribute(value, ::key"isorange", ::key"volume") = Float32(value)<|MERGE_RESOLUTION|>--- conflicted
+++ resolved
@@ -153,71 +153,7 @@
     (to_vertices(pos),)
 end
 
-<<<<<<< HEAD
 convert_arguments(P::PointBased, x::AbstractVector{<:Real}, y::AbstractVector{<:Real}) = (Point2f0.(x, y),)
-=======
-# Trait for categorical values
-struct Categorical end
-struct Continous end
-
-categorical_trait(::Type) = Categorical()
-categorical_trait(::Type{<: Number}) = Continous()
-
-categoric_labels(x::AbstractVector{T}) where T = categoric_labels(categorical_trait(T), x)
-
-categoric_labels(::Categorical, x) = unique(x)
-categoric_labels(::Continous, x) = automatic # we let them be automatic
-
-categoric_range(range::Automatic) = range
-categoric_range(range) = 1:length(range)
-
-function categoric_position(x, labels)
-    findfirst(l -> l == x, labels)
-end
-
-categoric_position(x, labels::Automatic) = x
-
-convert_arguments(P::PointBased, x::AbstractVector, y::AbstractVector) = convert_arguments(P, (x, y))
-convert_arguments(P::PointBased, x::AbstractVector, y::AbstractVector, z::AbstractVector) = convert_arguments(P, (x, y, z))
-
-function convert_arguments(::PointBased, positions::NTuple{N, AbstractVector}) where N
-    x = first(positions)
-    if any(n-> length(x) != length(n), positions)
-        error("All vectors need to have the same length. Found: $(length.(positions))")
-    end
-    labels = categoric_labels.(positions)
-    xyrange = categoric_range.(labels)
-    points = map(zip(positions...)) do p
-        Point{N, Float32}(categoric_position.(p, labels))
-    end
-    PlotSpec(points, tickranges = xyrange, ticklabels = labels)
-end
-
-function convert_arguments(
-        SL::SurfaceLike,
-        x::AbstractVector, y::AbstractVector, z::AbstractMatrix{<: Number}
-    )
-    n, m = size(z)
-    positions = (x, y)
-    labels = categoric_labels.(positions)
-    xyrange = categoric_range.(labels)
-    args = convert_arguments(SL, 1:n, 1:m, z)
-    return PlotSpec(
-        args...,
-        tickranges = xyrange, ticklabels = labels
-    )
-end
-
-convert_arguments(::SurfaceLike, x::AbstractMatrix, y::AbstractMatrix) = (x, y, zeros(size(y)))
-
-"""
-Accepts a Vector of Pair of Points (e.g. `[Point(0, 0) => Point(1, 1), ...]`)
-to encode e.g. linesegments or directions.
-"""
-function convert_arguments(::Type{<: LineSegments}, positions::AbstractVector{E}) where E <: Union{Pair{A, A}, Tuple{A, A}} where A <: VecTypes{N, T} where {N, T}
-    (elconvert(Point{N, Float32}, reinterpret(Point{N, T}, positions)),)
-end
->>>>>>> 2b64166d
 
 convert_arguments(P::PointBased, x::AbstractVector{<:Real}, y::AbstractVector{<:Real}, z::AbstractVector{<:Real}) = (Point3f0.(x, y, z),)
 
@@ -273,8 +209,6 @@
     convert_arguments(P, decompose(Point3f0, x)[inds])
 end
 
-<<<<<<< HEAD
-=======
 function edges(v::AbstractVector)
     l = length(v)
     if l == 1
@@ -300,41 +234,19 @@
 adjust_axes(::SurfaceLike, x, y, z) = x, y, z
 
 """
-    convert_arguments(P, x::VecOrMat, y::VecOrMat, z::Matrix)
-
-Takes 3 `AbstractMatrix` `x`, `y`, and `z`, converts them to `Float32` and
-outputs them in a Tuple.
-
-`P` is the plot Type (it is optional).
+    convert_arguments(SL::SurfaceLike, x::VecOrMat, y::VecOrMat, z::Matrix)
+
+If `SL` is `Heatmap` and `x` and `y` are vectors, infer from length of `x` and `y`
+whether they represent edges or centers of the heatmap bins.
+If they are centers, convert to edges.
 """
 function convert_arguments(SL::SurfaceLike, x::AbstractVecOrMat{<: Number}, y::AbstractVecOrMat{<: Number}, z::AbstractMatrix{<: Union{Number, Colorant}})
-    return map(el32convert, adjust_axes(SL, x, y, z))
+    return adjust_axes(SL, x, y, z)
 end
 function convert_arguments(SL::SurfaceLike, x::AbstractVecOrMat{<: Number}, y::AbstractVecOrMat{<: Number}, z::AbstractMatrix{<:Number})
-    return map(el32convert, adjust_axes(SL, x, y, z))
-end
-
-"""
-Converts the elemen array type to `T1` without making a copy if the element type matches
-"""
-elconvert(::Type{T1}, x::AbstractArray{T2, N}) where {T1, T2, N} = convert(AbstractArray{T1, N}, x)
-float32type(x::Type) = Float32
-float32type(::Type{<: RGB}) = RGB{Float32}
-float32type(::Type{<: RGBA}) = RGBA{Float32}
-float32type(::Type{<: Colorant}) = RGBA{Float32}
-float32type(x::AbstractArray{T}) where T = float32type(T)
-float32type(x::T) where T = float32type(T)
-el32convert(x::AbstractArray) = elconvert(float32type(x), x)
-el32convert(x::Observable) = lift(el32convert, x)
-el32convert(x) = convert(float32type(x), x)
-
-function el32convert(x::AbstractArray{T, N}) where {T<:Union{Missing, <: Number}, N}
-    return map(x) do elem
-        return (ismissing(elem) ? NaN32 : convert(Float32, elem))::Float32
-    end::Array{Float32, N}
-end
-
->>>>>>> 2b64166d
+    return adjust_axes(SL, x, y, z)
+end
+
 """
 
     convert_arguments(PB, LineString)
