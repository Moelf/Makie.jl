function _try_callbacks(expr)
    quote
        try
            $(esc(expr))
        catch e
            println(stderr, "Error in callback:")
            # TODO is it fine to call catch_backtrace inside C call?
            Base.showerror(stderr, e, Base.catch_backtrace())
            println(stderr)
        end
    end
end

macro try_callbacks(expr)
    if expr.head in (:function,:(=)) && expr.args[1].head == :call
        func_sig, func_body = expr.args
        Expr(expr.head, esc(func_sig), _try_callbacks(func_body)) 
    else
        _try_callbacks(expr)
    end
end

function addbuttons(scene::Scene, name, button, action, ::Type{ButtonEnum}) where ButtonEnum
    event = getfield(scene.events, name)
    set = event[]
    button_enum = ButtonEnum(Int(button))
    if button != GLFW.KEY_UNKNOWN
        if action == GLFW.PRESS
            push!(set, button_enum)
        elseif action == GLFW.RELEASE
            delete!(set, button_enum)
        elseif action == GLFW.REPEAT
            # nothing needs to be done, besides returning the same set of keys
        else
            error("Unrecognized enum value for GLFW button press action: $action")
        end
    end
    event[] = set # trigger setfield event!
    return
end

"""
Returns a signal, which is true as long as the window is open.
returns `Node{Bool}`
[GLFW Docs](http://www.glfw.org/docs/latest/group__window.html#gaade9264e79fae52bdb78e2df11ee8d6a)
"""
window_open(scene::Scene, screen) = window_open(scene, to_native(screen))
function window_open(scene::Scene, window::GLFW.Window)
    event = scene.events.window_open
    function windowclose(win)
        @try_callbacks event[] = false
    end
    disconnect!(window, window_open)
    event[] = isopen(window)
    GLFW.SetWindowCloseCallback(window, windowclose)
end

import AbstractPlotting: disconnect!

function disconnect!(window::GLFW.Window, ::typeof(window_open))
    GLFW.SetWindowCloseCallback(window, nothing)
end

function window_position(window::GLFW.Window)
    xy = GLFW.GetWindowPos(window)
    (xy.x, xy.y)
end
function window_area(scene::Scene, screen::Screen)
    window = to_native(screen)
    event = scene.events.window_area
    dpievent = scene.events.window_dpi
<<<<<<< HEAD
    
    disconnect!(window, window_area)
    monitor = GLFW.GetPrimaryMonitor()
    props = MonitorProperties(monitor)
    dpievent[] = minimum(props.dpi)
    
    on(screen.render_tick) do _
=======
    @try_callbacks function windowposition(window, x::Cint, y::Cint)
        rect = event[]
        if minimum(rect) != Vec(x, y)
            event[] = IRect(x, y, framebuffer_size(window))
        end
    end
    @try_callbacks function windowsize(window, w::Cint, h::Cint)
>>>>>>> 9eeb3cd9
        rect = event[]
        # TODO put back window position, but right now it makes more trouble than it helps#
        # x, y = GLFW.GetWindowPos(window)
        # if minimum(rect) != Vec(x, y) 
        #     event[] = IRect(x, y, framebuffer_size(window))
        # end
        w, h = GLFW.GetFramebufferSize(window)
        if Vec(w, h) != widths(rect)
            monitor = GLFW.GetPrimaryMonitor()
            props = MonitorProperties(monitor)
            # dpi of a monitor should be the same in x y direction.
            # if not, minimum seems to be a fair default
            dpievent[] = minimum(props.dpi)
            event[] = IRect(minimum(rect), w, h)
        end
    end
    return
end

function disconnect!(window::GLFW.Window, ::typeof(window_area))
    GLFW.SetWindowPosCallback(window, nothing)
    GLFW.SetFramebufferSizeCallback(window, nothing)
end


"""
Registers a callback for the mouse buttons + modifiers
returns `Node{NTuple{4, Int}}`
[GLFW Docs](http://www.glfw.org/docs/latest/group__input.html#ga1e008c7a8751cea648c8f42cc91104cf)
"""
mouse_buttons(scene::Scene, screen) = mouse_buttons(scene, to_native(screen))
function mouse_buttons(scene::Scene, window::GLFW.Window)
    event = scene.events.mousebuttons
    @try_callbacks function mousebuttons(window, button, action, mods)
        addbuttons(scene, :mousebuttons, button, action, Mouse.Button)
    end
    disconnect!(window, mouse_buttons)
    GLFW.SetMouseButtonCallback(window, mousebuttons)
end
function disconnect!(window::GLFW.Window, ::typeof(mouse_buttons))
    GLFW.SetMouseButtonCallback(window, nothing)
end
keyboard_buttons(scene::Scene, screen) = keyboard_buttons(scene, to_native(screen))
function keyboard_buttons(scene::Scene, window::GLFW.Window)
    event = scene.events.keyboardbuttons
    @try_callbacks function keyoardbuttons(window, button, scancode::Cint, action, mods::Cint)
        addbuttons(scene, :keyboardbuttons, button, action, Keyboard.Button)
    end
    disconnect!(window, keyboard_buttons)
    GLFW.SetKeyCallback(window, keyoardbuttons)
end

function disconnect!(window::GLFW.Window, ::typeof(keyboard_buttons))
    GLFW.SetKeyCallback(window, nothing)
end

"""
Registers a callback for drag and drop of files.
returns `Node{Vector{String}}`, which are absolute file paths
[GLFW Docs](http://www.glfw.org/docs/latest/group__input.html#gacc95e259ad21d4f666faa6280d4018fd)
"""
dropped_files(scene::Scene, screen) = dropped_files(scene, to_native(screen))
function dropped_files(scene::Scene, window::GLFW.Window)
    event = scene.events.dropped_files
    @try_callbacks function droppedfiles(window, files)
        event[] = String.(files)
    end
    disconnect!(window, dropped_files)
    event[] = String[]
    GLFW.SetDropCallback(window, droppedfiles)
end
function disconnect!(window::GLFW.Window, ::typeof(dropped_files))
    GLFW.SetDropCallback(window, nothing)
end


"""
Registers a callback for keyboard unicode input.
returns an `Node{Vector{Char}}`,
containing the pressed char. Is empty, if no key is pressed.
[GLFW Docs](http://www.glfw.org/docs/latest/group__input.html#ga1e008c7a8751cea648c8f42cc91104cf)
"""
unicode_input(scene::Scene, screen) = unicode_input(scene, to_native(screen))
function unicode_input(scene::Scene, window::GLFW.Window)
    event = scene.events.unicode_input
    @try_callbacks function unicodeinput(window, c::Char)
        vals = event[]
        push!(vals, c)
        event[] = vals
        empty!(vals)
        event[] = vals
    end
    disconnect!(window, unicode_input)
    x = Char[]; sizehint!(x, 1)
    event[] = x
    GLFW.SetCharCallback(window, unicodeinput)
end
function disconnect!(window::GLFW.Window, ::typeof(unicode_input))
    GLFW.SetCharCallback(window, nothing)
end

# TODO memoise? Or to bug ridden for the small performance gain?
function retina_scaling_factor(w, fb)
    (w[1] == 0 || w[2] == 0) && return (1.0, 1.0)
    fb ./ w
end

function framebuffer_size(window::GLFW.Window)
    wh = GLFW.GetFramebufferSize(window)
    (wh.width, wh.height)
end
function window_size(window::GLFW.Window)
    wh = GLFW.GetWindowSize(window)
    (wh.width, wh.height)
end
function retina_scaling_factor(window::GLFW.Window)
    w, fb = window_size(window), framebuffer_size(window)
    retina_scaling_factor(w, fb)
end

function correct_mouse(window::GLFW.Window, w, h)
    ws, fb = window_size(window), framebuffer_size(window)
    s = retina_scaling_factor(ws, fb)
    (w * s[1], fb[2] - (h * s[2]))
end

"""
Registers a callback for the mouse cursor position.
returns an `Node{Vec{2, Float64}}`,
which is not in scene coordinates, with the upper left window corner being 0
[GLFW Docs](http://www.glfw.org/docs/latest/group__input.html#ga1e008c7a8751cea648c8f42cc91104cf)
"""
function mouse_position(scene::Scene, screen::Screen)
    window = to_native(screen)
    on(screen.render_tick) do _
        !scene.events.hasfocus[] && return nothing
        x, y = GLFW.GetCursorPos(window)
        pos = correct_mouse(window, x, y)
        if pos != scene.events.mouseposition[]
            @try_callbacks scene.events.mouseposition[] = pos
        end
        nothing
    end
    nothing
end
function disconnect!(window::GLFW.Window, ::typeof(mouse_position))
    nothing
    #GLFW.SetCursorPosCallback(window, nothing)
end

"""
Registers a callback for the mouse scroll.
returns an `Node{Vec{2, Float64}}`,
which is an x and y offset.
[GLFW Docs](http://www.glfw.org/docs/latest/group__input.html#gacc95e259ad21d4f666faa6280d4018fd)
"""
scroll(scene::Scene, screen) = scroll(scene, to_native(screen))
function scroll(scene::Scene, window::GLFW.Window)
    event = scene.events.scroll
    @try_callbacks function scrollcb(window, w::Cdouble, h::Cdouble)
        event[] = (w, h)
        event[] = (0.0, 0.0)
    end
    disconnect!(window, scroll)
    GLFW.SetScrollCallback(window, scrollcb)
end
function disconnect!(window::GLFW.Window, ::typeof(scroll))
    GLFW.SetScrollCallback(window, nothing)
end

"""
Registers a callback for the focus of a window.
returns an `Node{Bool}`,
which is true whenever the window has focus.
[GLFW Docs](http://www.glfw.org/docs/latest/group__window.html#ga6b5f973531ea91663ad707ba4f2ac104)
"""
hasfocus(scene::Scene, screen) = hasfocus(scene, to_native(screen))
function hasfocus(scene::Scene, window::GLFW.Window)
    event = scene.events.hasfocus
    @try_callbacks function hasfocuscb(window, focus::Bool)
        event[] = focus
    end
    disconnect!(window, hasfocus)
    GLFW.SetWindowFocusCallback(window, hasfocuscb)
    event[] = GLFW.GetWindowAttrib(window, GLFW.FOCUSED)
    nothing
end
function disconnect!(window::GLFW.Window, ::typeof(hasfocus))
    GLFW.SetWindowFocusCallback(window, nothing)
end

"""
Registers a callback for if the mouse has entered the window.
returns an `Node{Bool}`,
which is true whenever the cursor enters the window.
[GLFW Docs](http://www.glfw.org/docs/latest/group__input.html#ga762d898d9b0241d7e3e3b767c6cf318f)
"""
entered_window(scene::Scene, screen) = entered_window(scene, to_native(screen))
function entered_window(scene::Scene, window::GLFW.Window)
    event = scene.events.entered_window
    @try_callbacks function enteredwindowcb(window, entered::Bool)
        event[] = entered
    end
    disconnect!(window, entered_window)
    GLFW.SetCursorEnterCallback(window, enteredwindowcb)
end

function disconnect!(window::GLFW.Window, ::typeof(entered_window))
    GLFW.SetCursorEnterCallback(window, nothing)
end<|MERGE_RESOLUTION|>--- conflicted
+++ resolved
@@ -69,23 +69,13 @@
     window = to_native(screen)
     event = scene.events.window_area
     dpievent = scene.events.window_dpi
-<<<<<<< HEAD
-    
+
     disconnect!(window, window_area)
     monitor = GLFW.GetPrimaryMonitor()
     props = MonitorProperties(monitor)
     dpievent[] = minimum(props.dpi)
     
     on(screen.render_tick) do _
-=======
-    @try_callbacks function windowposition(window, x::Cint, y::Cint)
-        rect = event[]
-        if minimum(rect) != Vec(x, y)
-            event[] = IRect(x, y, framebuffer_size(window))
-        end
-    end
-    @try_callbacks function windowsize(window, w::Cint, h::Cint)
->>>>>>> 9eeb3cd9
         rect = event[]
         # TODO put back window position, but right now it makes more trouble than it helps#
         # x, y = GLFW.GetWindowPos(window)
