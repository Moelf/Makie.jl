--- conflicted
+++ resolved
@@ -312,12 +312,7 @@
 Creates a pixel-level camera for the `Scene`.  No controls!
 """
 function campixel!(scene)
-<<<<<<< HEAD
     camera(scene).view[] = Mat4f0(I)
-=======
-    scene.updated = Node(false)
-    camera(scene).view[] = Mat4f(I)
->>>>>>> c269f922
     update_once = Observable(false)
     on(camera(scene), update_once, pixelarea(scene)) do u, window_size
         nearclip = -10_000f0
