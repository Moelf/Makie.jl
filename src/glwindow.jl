--- conflicted
+++ resolved
@@ -12,22 +12,9 @@
 mutable struct GLFramebuffer
     resolution::Node{NTuple{2, Int}}
     id::NTuple{2, GLuint}
-<<<<<<< HEAD
+
     buffers::Dict{Symbol, Texture}
     render_buffer_ids::Vector{GLuint}
-=======
-
-    color::Texture{RGBA{N0f8}, 2}
-    objectid::Texture{Vec{2, GLuint}, 2}
-    depth::Texture{GLAbstraction.DepthStencil_24_8, 2}
-    position::Texture{Vec4f0, 2}
-    normal_occlusion::Texture{Vec4f0, 2}
-    ssao_noise::Texture{Vec2f0, 2}
-
-    color_luma::Texture{RGBA{N0f8}, 2}
-
-    postprocess::NTuple{5, PostProcessROBJ}
->>>>>>> 8697e64f
 end
 
 # it's guaranteed, that they all have the same size
@@ -44,13 +31,7 @@
     glBindFramebuffer(GL_FRAMEBUFFER, render_framebuffer)
 
     color_buffer = Texture(RGBA{N0f8}, fb_size, minfilter = :nearest, x_repeat = :clamp_to_edge)
-<<<<<<< HEAD
-    objectid_buffer = Texture(Vec{2, GLushort}, fb_size, minfilter = :nearest, x_repeat = :clamp_to_edge)
-=======
     objectid_buffer = Texture(Vec{2, GLuint}, fb_size, minfilter = :nearest, x_repeat = :clamp_to_edge)
-    position_buffer = Texture(Vec4f0, fb_size, minfilter = :nearest, x_repeat = :clamp_to_edge)
-    normal_occlusion_buffer = Texture(Vec4f0, fb_size, minfilter = :nearest, x_repeat = :clamp_to_edge)
->>>>>>> 8697e64f
 
     depth_buffer = Texture(
         Ptr{GLAbstraction.DepthStencil_24_8}(C_NULL), fb_size,
