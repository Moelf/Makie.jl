
"""
    Scene TODO document this

## Constructors
$(SIGNATURES)

## Fields
$(FIELDS)
"""
mutable struct Scene <: AbstractScene
    "The parent of the Scene; if it is a top-level Scene, `parent == nothing`."
    parent::Union{Nothing, Scene}

    "[`Events`](@ref) associated with the Scene."
    events::Events

    "The current pixel area of the Scene."
    px_area::Node{Rect2i}

    "Whether the scene should be cleared."
    clear::Bool

    "The `Camera` associated with the Scene."
    camera::Camera

    "The controls for the camera of the Scene."
<<<<<<< HEAD
    camera_controls::AbstractCamera
=======
    camera_controls::RefValue

    """
    The limits of the data plotted in this scene.
    Can't be set by user and is only used to store calculated data bounds.
    """
    data_limits::Node{Union{Nothing,Rect3f}}
>>>>>>> c269f922

    "The [`Transformation`](@ref) of the Scene."
    transformation::Transformation

    "The plots contained in the Scene."
    plots::Vector{AbstractPlot}

    theme::Attributes

    "Children of the Scene inherit its transformation."
    children::Vector{Scene}

    """
    The Screens which the Scene is displayed to.
    """
    current_screens::Vector{AbstractScreen}

    # Attributes
    backgroundcolor::Observable{RGBAf0}
    visible::Observable{Bool}
end

get_scene(scene::Scene) = scene

_plural_s(x) = length(x) != 1 ? "s" : ""

function Base.show(io::IO, scene::Scene)
    println(io, "Scene ($(size(scene, 1))px, $(size(scene, 2))px):")
    print(io, "  $(length(scene.plots)) Plot$(_plural_s(scene.plots))")

    if length(scene.plots) > 0
        print(io, ":")
        for (i, plot) in enumerate(scene.plots)
            print(io, "\n")
            print(io, "    $(i == length(scene.plots) ? '└' : '├') ", plot)
        end
    end

    print(io, "\n  $(length(scene.children)) Child Scene$(_plural_s(scene.children))")

    if length(scene.children) > 0
        print(io, ":")
        for (i, subscene) in enumerate(scene.children)
            print(io, "\n")
            print(io,"    $(i == length(scene.children) ? '└' : '├') Scene ($(size(subscene, 1))px, $(size(subscene, 2))px)")
        end
    end
end

<<<<<<< HEAD
function Scene(;
        px_area::Union{Observable{IRect2D}, Nothing} = nothing,
        events::Events = Events(),
        clear::Bool = true,
        transform_func=identity,
        camera::Union{Function, Camera, Nothing} = nothing,
        camera_controls::AbstractCamera = EmptyCamera(),
        transformation::Transformation = Transformation(transform_func),
        plots::Vector{AbstractPlot} = AbstractPlot[],
        theme::Attributes = Attributes(),
        children::Vector{Scene} = Scene[],
        current_screens::Vector{AbstractScreen} = AbstractScreen[],
        parent = nothing,
        backgroundcolor = Observable(RGBAf0(1, 1, 1, 1)),
        visible = Observable(true),
        theme_kw...
    )
    bg = map(to_color, convert(Observable, backgroundcolor))
    m_theme = current_default_theme(; theme..., theme_kw...)
    wasnothing = isnothing(px_area)
    if wasnothing
        px_area = lift(m_theme.resolution) do res
            IRect(0, 0, res)
=======
function Scene(
        events::Events,
        px_area::Node{Rect2i},
        clear::Bool,
        camera::Camera,
        camera_controls::RefValue,
        scene_limits,
        transformation::Transformation,
        plots::Vector{AbstractPlot},
        theme::Attributes, # the default values a scene owns
        attributes::Attributes, # the actual attribute values of a scene
        children::Vector{Scene},
        current_screens::Vector{AbstractScreen},
        parent=nothing,
    )

    # indicates whether we can start updating the plot
    # will be set when displayed
    updated = Node(false)

    scene = Scene(
        parent, events, px_area, clear, camera, camera_controls,
        Node{Union{Nothing,Rect3f}}(scene_limits),
        transformation, plots, theme, attributes,
        children, current_screens, updated
    )

    onany(updated, px_area) do update, px_area
        if update && !(scene.camera_controls[] isa PixelCamera)
            if !scene.raw[]
                scene.update_limits[] && update_limits!(scene)
                scene.center[] && center!(scene)
            end
>>>>>>> c269f922
        end
    end

<<<<<<< HEAD
    cam = camera isa Camera ? camera : Camera(px_area)
    if wasnothing
        on(events.window_area, priority = typemax(Int8)) do w_area
            if !any(x -> x ≈ 0.0, widths(w_area)) && px_area[] != w_area
                px_area[] = w_area
            end
            return Consume(false)
=======

function Scene(;clear=true, transform_func=identity, scene_attributes...)
    events = Events()
    theme = current_default_theme(; scene_attributes...)
    attributes = deepcopy(theme)
    px_area = lift(attributes.resolution) do res
        Recti(0, 0, res)
    end
    on(events.window_area, priority = typemax(Int8)) do w_area
        if !any(x -> x ≈ 0.0, widths(w_area)) && px_area[] != w_area
            px_area[] = w_area
>>>>>>> c269f922
        end
    end
    scene = Scene(
        parent, events, px_area, clear, cam, camera_controls,
        transformation, plots, m_theme,
        children, current_screens, bg, visible
    )
    scene.transformation.parent[] = scene
    cam = if camera isa Function
        camera(scene)
    end
    return scene
end

function Scene(
        parent::Scene;
        events=parent.events,
        px_area=nothing,
        clear=false,
        camera=parent.camera,
        camera_controls=parent.camera_controls,
        transformation=Transformation(parent),
        theme=theme(parent),
        current_screens=parent.current_screens,
        kw...
    )
    if isnothing(px_area)
        px_area = lift(zero_origin, parent.px_area)
    else
        px_area = lift(pixelarea(parent), convert(Node, px_area)) do p, a
            # make coordinates relative to parent
            rect = IRect2D(minimum(p) .+ minimum(a), widths(a))
            return rect
        end
    end
    if camera !== parent.camera
        camera_controls = EmptyCamera()
    end
    child = Scene(;
        events,
        px_area,
        clear,
        camera,
        camera_controls,
        parent,
        transformation,
        theme,
        current_screens,
<<<<<<< HEAD
        kw...
=======
        scene
    )
    push!(scene.children, child)
    child
end

function Scene(parent::Scene, area; clear=false, transform_func=identity, attributes...)
    events = parent.events
    px_area = lift(pixelarea(parent), convert(Node, area)) do p, a
        # make coordinates relative to parent
        Rect2i(minimum(p) .+ minimum(a), widths(a))
    end
    child = Scene(
        events,
        px_area,
        clear,
        Camera(px_area),
        RefValue{Any}(EmptyCamera()),
        nothing,
        Transformation(transform_func),
        AbstractPlot[],
        current_default_theme(; attributes...),
        merge!(Attributes(; attributes...), parent.attributes),
        Scene[],
        parent.current_screens,
        parent
>>>>>>> c269f922
    )
    push!(parent.children, child)
    child.parent = parent
    return child
end

# legacy constructor
function Scene(parent::Scene, area; kw...)
    return Scene(parent; px_area=area, kw...)
end

# Base overloads for Scene
Base.parent(scene::Scene) = scene.parent
isroot(scene::Scene) = parent(scene) === nothing
function root(scene::Scene)
    while !isroot(scene)
        scene = parent(scene)
    end
    scene
end
parent_or_self(scene::Scene) = isroot(scene) ? scene : parent(scene)

GeometryBasics.widths(scene::Scene) = widths(to_value(pixelarea(scene)))

Base.size(scene::Scene) = Tuple(widths(scene))
Base.size(x::Scene, i) = size(x)[i]
function Base.resize!(scene::Scene, xy::Tuple{Number,Number})
    resize!(scene, Recti(0, 0, xy))
end
Base.resize!(scene::Scene, x::Number, y::Number) = resize!(scene, (x, y))
function Base.resize!(scene::Scene, rect::Rect2)
    pixelarea(scene)[] = rect
end

"""
    getscreen(scene::Scene)

Gets the current screen a scene is associated with.
Returns nothing if not yet displayed on a screen.
"""
function getscreen(scene::Scene)
    if isempty(scene.current_screens)
        isroot(scene) && return nothing # stop search
        return getscreen(parent(scene)) # screen could be in parent
    end
    # TODO, when would we actually want to get a specific screen?
    return last(scene.current_screens)
end

getscreen(scene::SceneLike) = getscreen(rootparent(scene))

# Just indexing into a scene gets you plot 1, plot 2 etc
Base.iterate(scene::Scene, idx=1) = idx <= length(scene) ? (scene[idx], idx + 1) : nothing
Base.length(scene::Scene) = length(scene.plots)
Base.lastindex(scene::Scene) = length(scene.plots)
getindex(scene::Scene, idx::Integer) = scene.plots[idx]
struct OldAxis end

zero_origin(area) = Recti(0, 0, widths(area))

function child(scene::Scene; camera, attributes...)
    return Scene(scene, lift(zero_origin, pixelarea(scene)); camera=camera, attributes...)
end

"""
Creates a subscene with a pixel camera
"""
function cam2d(scene::Scene)
    return child(scene, clear=false, camera=cam2d!)
end

function campixel(scene::Scene)
    return child(scene, clear=false, camera=campixel!)
end

function getindex(scene::Scene, ::Type{OldAxis})
    for plot in scene
        isaxis(plot) && return plot
    end
    return nothing
end

function Base.empty!(scene::Scene)
    empty!(scene.plots)
    disconnect!(scene.camera)
    scene.camera_controls[] = EmptyCamera()
    empty!(scene.theme)
    merge!(scene.theme, _current_default_theme)
    empty!(scene.children)
    empty!(scene.current_screens)
end

<<<<<<< HEAD
=======
limits(scene::Scene) = scene.data_limits

limits(scene::SceneLike) = limits(parent(scene))

function scene_limits(scene::Scene)
    if scene.limits[] === automatic
        return scene.data_limits[]
    else
        return Rect3f(scene.limits[])
    end
end

>>>>>>> c269f922
Base.push!(scene::Combined, subscene) = nothing # Combined plots add themselves uppon creation

function Base.push!(scene::Scene, plot::AbstractPlot)
    push!(scene.plots, plot)
    plot isa Combined || (plot.parent[] = scene)
    for screen in scene.current_screens
        insert!(screen, scene, plot)
    end
end

function Base.delete!(screen::AbstractScreen, ::Scene, ::AbstractPlot)
    @warn "Deleting plots not implemented for backend: $(typeof(screen))"
end

function Base.delete!(scene::Scene, plot::AbstractPlot)
    len = length(scene.plots)
    filter!(x -> x !== plot, scene.plots)
    if length(scene.plots) == len
        error("$(typeof(plot)) not in scene!")
    end
    for screen in scene.current_screens
        delete!(screen, scene, plot)
    end
end

function Base.push!(scene::Scene, child::Scene)
    push!(scene.children, child)
    disconnect!(child.camera)
    nodes = map([:view, :projection, :projectionview, :resolution, :eyeposition]) do field
        lift(getfield(scene.camera, field)) do val
            getfield(child.camera, field)[] = val
            getfield(child.camera, field)[] = val
        end
    end
    cameracontrols!(child, nodes)
    child.parent = scene
    return scene
end

events(scene::Scene) = scene.events
events(scene::SceneLike) = events(scene.parent)

camera(scene::Scene) = scene.camera
camera(scene::SceneLike) = camera(scene.parent)

cameracontrols(scene::Scene) = scene.camera_controls
cameracontrols(scene::SceneLike) = cameracontrols(scene.parent)

function cameracontrols!(scene::Scene, cam)
    disconnect!(scene.camera_controls)
    scene.camera_controls = cam
    return cam
end
cameracontrols!(scene::SceneLike, cam) = cameracontrols!(parent(scene), cam)

pixelarea(scene::Scene) = scene.px_area
pixelarea(scene::SceneLike) = pixelarea(scene.parent)

plots(scene::SceneLike) = scene.plots

"""
Fetches all plots sharing the same camera
"""
plots_from_camera(scene::Scene) = plots_from_camera(scene, scene.camera)
function plots_from_camera(scene::Scene, camera::Camera, list=AbstractPlot[])
    append!(list, scene.plots)
    for child in scene.children
        child.camera == camera && plots_from_camera(child, camera, list)
    end
    list
end

"""
Flattens all the combined plots and returns a Vector of Atomic plots
"""
function flatten_combined(plots::Vector, flat=AbstractPlot[])
    for elem in plots
        if (elem isa Combined)
            flatten_combined(elem.plots, flat)
        else
            push!(flat, elem)
        end
    end
    flat
end

function insertplots!(screen::AbstractDisplay, scene::Scene)
    for elem in scene.plots
        insert!(screen, scene, elem)
    end
    foreach(child -> insertplots!(screen, child), scene.children)
end

update_cam!(scene::Scene, bb::AbstractCamera, rect) = nothing

function center!(scene::Scene, padding=0.01)
    bb = boundingbox(scene)
    bb = transformationmatrix(scene)[] * bb
    w = widths(bb)
    padd = w .* padding
    bb = Rect3f(minimum(bb) .- padd, w .+ 2padd)
    update_cam!(scene, bb)
    scene
end

parent_scene(x::Combined) = parent_scene(parent(x))
parent_scene(x::Scene) = x

Base.isopen(x::SceneLike) = events(x).window_open[]

function is2d(scene::SceneLike)
    lims = data_limits(scene)
    lims === nothing && return nothing
    return is2d(lims)
end
is2d(lims::Rect2) = true
is2d(lims::Rect3) = widths(lims)[3] == 0.0

<<<<<<< HEAD
=======
"""
    update_limits!(scene::Scene, limits::Union{Automatic, Rect} = scene.limits[], padding = scene.padding[])

This function updates the limits of the `Scene` passed to it based on its data.
If an actual limit is set by the theme or its attributes (scene.limits !== automatic),
it will not update the limits. Call update_limits!(scene, automatic) for that.
"""
update_limits!(scene::Scene) = update_limits!(scene, scene.limits[])

function update_limits!(scene::Scene, limits, padding)
    update_limits!(scene, limits, to_ndim(Vec3f, padding, 0.0))
end

function update_limits!(scene::Scene, ::Automatic, padding::Vec3f=scene.padding[])
    # for when scene is empty
    dlimits = data_limits(scene)
    dlimits === nothing && return # nothing to limit if there isn't anything
    tlims = (minimum(dlimits), maximum(dlimits))
    let avec = tlims[1], bvec = tlims[2]
        if !all(x -> all(isfinite, x), (avec, bvec))
            @warn "limits of scene contain non finite values: $(avec) .. $(bvec)"
            mini = map(x -> ifelse(isfinite(x), x, zero(x)), avec)
            maxi = Vec3f(ntuple(3) do i
                x = bvec[i]
                ifelse(isfinite(x), x, avec[i] + oneunit(avec[i]))
            end)
            tlims = (mini, maxi)
        end
    end
    local new_widths
    let avec = tlims[1], bvec = tlims[2]
        new_widths = Vec3f(ntuple(3) do i
            a = avec[i]; b = bvec[i]
            w = b - a
            # check for widths == 0.0... 3rd dimension is allowed to be 0 though.
            # TODO maybe we should allow any one dimension to be 0, and then use the other 2 as 2D
            with0 = (i != 3) && (w ≈ 0.0)
            with0 && @warn "Founds 0 width in scene limits: $(avec) .. $(bvec)"
            ifelse(with0, 1f0, w)
        end)
    end
    update_limits!(scene, Rect3f(tlims[1], new_widths), padding)
end

"""
    update_limits!(scene::Scene, new_limits::Rect, padding = Vec3f(0))

This function updates the limits of the given `Scene` according to the given Rect.

A `Rect` is a generalization of a rectangle to n dimensions.  It contains two vectors.
The first vector defines the origin; the second defines the displacement of the vertices from the origin.
This second vector can be thought of in two dimensions as a vector of width (x-axis) and height (y-axis),
and in three dimensions as a vector of the width (x-axis), breadth (y-axis), and height (z-axis).

Such a `Rect` can be constructed using the `Rectf` or `Rect3f` functions that are exported by
`Makie.jl`.  See their documentation for more information.
"""
function update_limits!(scene::Scene, new_limits::Rect, padding::Vec3f=scene.padding[])
    lims = Rect3f(new_limits)
    lim_w = widths(lims)
    # use the smallest widths for scaling, to have a consistently wide padding for all sides
    minw = if lim_w[3] ≈ 0.0
        m = min(lim_w[1], lim_w[2])
        Vec3f(m, m, 0.0)
    else
        Vec3f(minimum(lim_w))
    end
    padd_abs = minw .* to_ndim(Vec3f, padding, 0.0)
    scene.data_limits[] = Rect3f(minimum(lims) .- padd_abs, lim_w .+  2padd_abs)
    scene
end

>>>>>>> c269f922
#####
##### Figure type
#####

struct Figure
    scene::Scene
    layout::GridLayoutBase.GridLayout
    content::Vector
    attributes::Attributes
    current_axis::Ref{Any}

    function Figure(args...)
        f = new(args...)
        current_figure!(f)
        f
    end
end

struct FigureAxisPlot
    figure::Figure
    axis
    plot::AbstractPlot
end

const FigureLike = Union{Scene, Figure, FigureAxisPlot}<|MERGE_RESOLUTION|>--- conflicted
+++ resolved
@@ -25,17 +25,7 @@
     camera::Camera
 
     "The controls for the camera of the Scene."
-<<<<<<< HEAD
     camera_controls::AbstractCamera
-=======
-    camera_controls::RefValue
-
-    """
-    The limits of the data plotted in this scene.
-    Can't be set by user and is only used to store calculated data bounds.
-    """
-    data_limits::Node{Union{Nothing,Rect3f}}
->>>>>>> c269f922
 
     "The [`Transformation`](@ref) of the Scene."
     transformation::Transformation
@@ -85,7 +75,6 @@
     end
 end
 
-<<<<<<< HEAD
 function Scene(;
         px_area::Union{Observable{IRect2D}, Nothing} = nothing,
         events::Events = Events(),
@@ -109,45 +98,9 @@
     if wasnothing
         px_area = lift(m_theme.resolution) do res
             IRect(0, 0, res)
-=======
-function Scene(
-        events::Events,
-        px_area::Node{Rect2i},
-        clear::Bool,
-        camera::Camera,
-        camera_controls::RefValue,
-        scene_limits,
-        transformation::Transformation,
-        plots::Vector{AbstractPlot},
-        theme::Attributes, # the default values a scene owns
-        attributes::Attributes, # the actual attribute values of a scene
-        children::Vector{Scene},
-        current_screens::Vector{AbstractScreen},
-        parent=nothing,
-    )
-
-    # indicates whether we can start updating the plot
-    # will be set when displayed
-    updated = Node(false)
-
-    scene = Scene(
-        parent, events, px_area, clear, camera, camera_controls,
-        Node{Union{Nothing,Rect3f}}(scene_limits),
-        transformation, plots, theme, attributes,
-        children, current_screens, updated
-    )
-
-    onany(updated, px_area) do update, px_area
-        if update && !(scene.camera_controls[] isa PixelCamera)
-            if !scene.raw[]
-                scene.update_limits[] && update_limits!(scene)
-                scene.center[] && center!(scene)
-            end
->>>>>>> c269f922
-        end
-    end
-
-<<<<<<< HEAD
+        end
+    end
+
     cam = camera isa Camera ? camera : Camera(px_area)
     if wasnothing
         on(events.window_area, priority = typemax(Int8)) do w_area
@@ -155,19 +108,6 @@
                 px_area[] = w_area
             end
             return Consume(false)
-=======
-
-function Scene(;clear=true, transform_func=identity, scene_attributes...)
-    events = Events()
-    theme = current_default_theme(; scene_attributes...)
-    attributes = deepcopy(theme)
-    px_area = lift(attributes.resolution) do res
-        Recti(0, 0, res)
-    end
-    on(events.window_area, priority = typemax(Int8)) do w_area
-        if !any(x -> x ≈ 0.0, widths(w_area)) && px_area[] != w_area
-            px_area[] = w_area
->>>>>>> c269f922
         end
     end
     scene = Scene(
@@ -216,36 +156,7 @@
         transformation,
         theme,
         current_screens,
-<<<<<<< HEAD
         kw...
-=======
-        scene
-    )
-    push!(scene.children, child)
-    child
-end
-
-function Scene(parent::Scene, area; clear=false, transform_func=identity, attributes...)
-    events = parent.events
-    px_area = lift(pixelarea(parent), convert(Node, area)) do p, a
-        # make coordinates relative to parent
-        Rect2i(minimum(p) .+ minimum(a), widths(a))
-    end
-    child = Scene(
-        events,
-        px_area,
-        clear,
-        Camera(px_area),
-        RefValue{Any}(EmptyCamera()),
-        nothing,
-        Transformation(transform_func),
-        AbstractPlot[],
-        current_default_theme(; attributes...),
-        merge!(Attributes(; attributes...), parent.attributes),
-        Scene[],
-        parent.current_screens,
-        parent
->>>>>>> c269f922
     )
     push!(parent.children, child)
     child.parent = parent
@@ -338,21 +249,6 @@
     empty!(scene.current_screens)
 end
 
-<<<<<<< HEAD
-=======
-limits(scene::Scene) = scene.data_limits
-
-limits(scene::SceneLike) = limits(parent(scene))
-
-function scene_limits(scene::Scene)
-    if scene.limits[] === automatic
-        return scene.data_limits[]
-    else
-        return Rect3f(scene.limits[])
-    end
-end
-
->>>>>>> c269f922
 Base.push!(scene::Combined, subscene) = nothing # Combined plots add themselves uppon creation
 
 function Base.push!(scene::Scene, plot::AbstractPlot)
@@ -471,81 +367,6 @@
 is2d(lims::Rect2) = true
 is2d(lims::Rect3) = widths(lims)[3] == 0.0
 
-<<<<<<< HEAD
-=======
-"""
-    update_limits!(scene::Scene, limits::Union{Automatic, Rect} = scene.limits[], padding = scene.padding[])
-
-This function updates the limits of the `Scene` passed to it based on its data.
-If an actual limit is set by the theme or its attributes (scene.limits !== automatic),
-it will not update the limits. Call update_limits!(scene, automatic) for that.
-"""
-update_limits!(scene::Scene) = update_limits!(scene, scene.limits[])
-
-function update_limits!(scene::Scene, limits, padding)
-    update_limits!(scene, limits, to_ndim(Vec3f, padding, 0.0))
-end
-
-function update_limits!(scene::Scene, ::Automatic, padding::Vec3f=scene.padding[])
-    # for when scene is empty
-    dlimits = data_limits(scene)
-    dlimits === nothing && return # nothing to limit if there isn't anything
-    tlims = (minimum(dlimits), maximum(dlimits))
-    let avec = tlims[1], bvec = tlims[2]
-        if !all(x -> all(isfinite, x), (avec, bvec))
-            @warn "limits of scene contain non finite values: $(avec) .. $(bvec)"
-            mini = map(x -> ifelse(isfinite(x), x, zero(x)), avec)
-            maxi = Vec3f(ntuple(3) do i
-                x = bvec[i]
-                ifelse(isfinite(x), x, avec[i] + oneunit(avec[i]))
-            end)
-            tlims = (mini, maxi)
-        end
-    end
-    local new_widths
-    let avec = tlims[1], bvec = tlims[2]
-        new_widths = Vec3f(ntuple(3) do i
-            a = avec[i]; b = bvec[i]
-            w = b - a
-            # check for widths == 0.0... 3rd dimension is allowed to be 0 though.
-            # TODO maybe we should allow any one dimension to be 0, and then use the other 2 as 2D
-            with0 = (i != 3) && (w ≈ 0.0)
-            with0 && @warn "Founds 0 width in scene limits: $(avec) .. $(bvec)"
-            ifelse(with0, 1f0, w)
-        end)
-    end
-    update_limits!(scene, Rect3f(tlims[1], new_widths), padding)
-end
-
-"""
-    update_limits!(scene::Scene, new_limits::Rect, padding = Vec3f(0))
-
-This function updates the limits of the given `Scene` according to the given Rect.
-
-A `Rect` is a generalization of a rectangle to n dimensions.  It contains two vectors.
-The first vector defines the origin; the second defines the displacement of the vertices from the origin.
-This second vector can be thought of in two dimensions as a vector of width (x-axis) and height (y-axis),
-and in three dimensions as a vector of the width (x-axis), breadth (y-axis), and height (z-axis).
-
-Such a `Rect` can be constructed using the `Rectf` or `Rect3f` functions that are exported by
-`Makie.jl`.  See their documentation for more information.
-"""
-function update_limits!(scene::Scene, new_limits::Rect, padding::Vec3f=scene.padding[])
-    lims = Rect3f(new_limits)
-    lim_w = widths(lims)
-    # use the smallest widths for scaling, to have a consistently wide padding for all sides
-    minw = if lim_w[3] ≈ 0.0
-        m = min(lim_w[1], lim_w[2])
-        Vec3f(m, m, 0.0)
-    else
-        Vec3f(minimum(lim_w))
-    end
-    padd_abs = minw .* to_ndim(Vec3f, padding, 0.0)
-    scene.data_limits[] = Rect3f(minimum(lims) .- padd_abs, lim_w .+  2padd_abs)
-    scene
-end
-
->>>>>>> c269f922
 #####
 ##### Figure type
 #####
