--- conflicted
+++ resolved
@@ -17,13 +17,8 @@
 
 import FixedPointNumbers: N0f8, N0f16, N0f8, Normed
 
-<<<<<<< HEAD
 
 import Base: merge, resize!, similar, length, getindex, setindex!
-import Reactive: value
-=======
-import Base: merge, resize!, unsafe_copy!, similar, length, getindex, setindex!
->>>>>>> 0179cead
 
 include("AbstractGPUArray.jl")
 
