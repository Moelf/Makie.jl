@enum Shape CIRCLE RECTANGLE ROUNDED_RECTANGLE DISTANCEFIELD TRIANGLE
@enum CubeSides TOP BOTTOM FRONT BACK RIGHT LEFT

struct Grid{N,T <: AbstractRange}
    dims::NTuple{N,T}
end
Base.ndims(::Grid{N,T}) where {N,T} = N

Grid(ranges::AbstractRange...) = Grid(ranges)
function Grid(a::Array{T,N}) where {N,T}
    s = Vec{N,Float32}(size(a))
    smax = maximum(s)
    s = s ./ smax
    Grid(ntuple(Val{N}) do i
        range(0, stop=s[i], length=size(a, i))
    end)
end

Grid(a::AbstractArray, ranges...) = Grid(a, ranges)

"""
This constructor constructs a grid from ranges given as a tuple.
Due to the approach, the tuple `ranges` can consist of NTuple(2, T)
and all kind of range types. The constructor will make sure that all ranges match
the size of the dimension of the array `a`.
"""
function Grid(a::AbstractArray{T,N}, ranges::Tuple) where {T,N}
    length(ranges) = ! N && throw(ArgumentError(
        "You need to supply a range for every dimension of the array. Given: $ranges
        given Array: $(typeof(a))"
    ))
    Grid(ntuple(Val(N)) do i
        range(first(ranges[i]), stop=last(ranges[i]), length=size(a, i))
    end)
end

Base.length(p::Grid) = prod(size(p))
Base.size(p::Grid) = map(length, p.dims)
function Base.getindex(p::Grid{N,T}, i) where {N,T}
    inds = ind2sub(size(p), i)
    return Point{N,eltype(T)}(ntuple(Val(N)) do i
        p.dims[i][inds[i]]
    end)
end

Base.iterate(g::Grid, i=1) = i <= length(g) ? (g[i], i + 1) : nothing

GLAbstraction.isa_gl_struct(x::Grid) = true
GLAbstraction.toglsltype_string(t::Grid{N,T}) where {N,T} = "uniform Grid$(N)D"
function GLAbstraction.gl_convert_struct(g::Grid{N,T}, uniform_name::Symbol) where {N,T}
    return Dict{Symbol,Any}(
        Symbol("$uniform_name.start") => Vec{N,Float32}(minimum.(g.dims)),
        Symbol("$uniform_name.stop") => Vec{N,Float32}(maximum.(g.dims)),
        Symbol("$uniform_name.lendiv") => Vec{N,Cint}(length.(g.dims) .- 1),
        Symbol("$uniform_name.dims") => Vec{N,Cint}(map(length, g.dims))
    )
end
function GLAbstraction.gl_convert_struct(g::Grid{1,T}, uniform_name::Symbol) where T
    x = g.dims[1]
    return Dict{Symbol,Any}(
        Symbol("$uniform_name.start") => Float32(minimum(x)),
        Symbol("$uniform_name.stop") => Float32(maximum(x)),
        Symbol("$uniform_name.lendiv") => Cint(length(x) - 1),
        Symbol("$uniform_name.dims") => Cint(length(x))
    )
end

struct GLVisualizeShader <: AbstractLazyShader
    paths::Tuple
    kw_args::Dict{Symbol,Any}
    function GLVisualizeShader(paths::String...; view=Dict{String,String}(), kw_args...)
        # TODO properly check what extensions are available
        @static if !Sys.isapple()
            view["GLSL_EXTENSIONS"] = "#extension GL_ARB_conservative_depth: enable"
            view["SUPPORTED_EXTENSIONS"] = "#define DETPH_LAYOUT"
        end
<<<<<<< HEAD
        view["buffers"] = get_buffers()
        view["buffer_writes"] = get_buffer_writes()
        args = Dict{Symbol, Any}(kw_args)
=======
        args = Dict{Symbol,Any}(kw_args)
>>>>>>> 8697e64f
        args[:view] = view
        args[:fragdatalocation] = [(0, "fragment_color"), (1, "fragment_groupid")]
        new(map(x -> assetpath("shader", x), paths), args)
    end
end

function assemble_robj(data, program, bb, primitive, pre_fun, post_fun)
    transp = get(data, :transparency, Node(false))
    overdraw = get(data, :overdraw, Node(false))
    pre = if pre_fun != nothing
        _pre_fun = GLAbstraction.StandardPrerender(transp, overdraw)
        function ()
            _pre_fun()
            pre_fun()
        end
    else
        GLAbstraction.StandardPrerender(transp, overdraw)
    end
    robj = RenderObject(data, program, pre, nothing, bb, nothing)
    post = if haskey(data, :instances)
        GLAbstraction.StandardPostrenderInstanced(data[:instances], robj.vertexarray, primitive)
    else
        GLAbstraction.StandardPostrender(robj.vertexarray, primitive)
    end
    robj.postrenderfunction = if post_fun != nothing
        () -> begin
            post()
            post_fun()
        end
    else
        post
    end
    robj
end

function assemble_shader(data)
    shader = data[:shader]
    delete!(data, :shader)
    glp = get(data, :gl_primitive, GL_TRIANGLES)
    return assemble_robj(
        data, shader, FRect3D(), glp,
        get(data, :prerender, nothing),
        get(data, :postrender, nothing)
    )
end

"""
Converts index arrays to the OpenGL equivalent.
"""
to_index_buffer(x::GLBuffer) = x
to_index_buffer(x::TOrSignal{Int}) = x
to_index_buffer(x::VecOrSignal{UnitRange{Int}}) = x
to_index_buffer(x::TOrSignal{UnitRange{Int}}) = x
"""
For integers, we transform it to 0 based indices
"""
to_index_buffer(x::AbstractVector{I}) where {I <: Integer} = indexbuffer(Cuint.(x .- 1))
function to_index_buffer(x::Node{<: AbstractVector{I}}) where I <: Integer
    indexbuffer(lift(x -> Cuint.(x .- 1), x))
end

"""
If already GLuint, we assume its 0 based (bad heuristic, should better be solved with some Index type)
"""
function to_index_buffer(x::VectorTypes{I}) where I <: Union{GLuint,LineFace{GLIndex}}
    indexbuffer(x)
end

to_index_buffer(x) = error(
    "Not a valid index type: $(typeof(x)).
    Please choose from Int, Vector{UnitRange{Int}}, Vector{Int} or a signal of either of them"
)

"""
Creates a default visualization for any value.
The defaults can be customized via the key word arguments and the style parameter.
The style can change the the look completely (e.g points displayed as lines, or particles),
while the key word arguments just alter the parameters of one visualization.
Always returns a context, which can be displayed on a window via view(::Context, [display]).
"""
visualize(@nospecialize(main), s::Symbol=:default; kw_args...) = visualize(main, Style{s}(), Dict{Symbol,Any}(kw_args))


function visualize(@nospecialize(main), @nospecialize(s), @nospecialize(data))
    data = _default(main, s, copy(data))
    @gen_defaults! data begin # make sure every object has these!
        model = Mat4f0(I)
    end
    return assemble_shader(data)
end

# Make changes to fragment_output to match what's needed for postprocessing
using ..GLMakie: enable_SSAO
function get_buffers()
    if enable_SSAO[]
        """
        layout(location=2) out vec4 fragment_position;
        layout(location=3) out vec3 fragment_normal_occlusion;
        """
    else
        ""
    end
end

function get_buffer_writes()
    if enable_SSAO[]
        """
        fragment_position = o_view_pos;
        fragment_normal_occlusion.xyz = o_normal;
        """
    else
        ""
    end
end<|MERGE_RESOLUTION|>--- conflicted
+++ resolved
@@ -74,13 +74,9 @@
             view["GLSL_EXTENSIONS"] = "#extension GL_ARB_conservative_depth: enable"
             view["SUPPORTED_EXTENSIONS"] = "#define DETPH_LAYOUT"
         end
-<<<<<<< HEAD
         view["buffers"] = get_buffers()
         view["buffer_writes"] = get_buffer_writes()
         args = Dict{Symbol, Any}(kw_args)
-=======
-        args = Dict{Symbol,Any}(kw_args)
->>>>>>> 8697e64f
         args[:view] = view
         args[:fragdatalocation] = [(0, "fragment_color"), (1, "fragment_groupid")]
         new(map(x -> assetpath("shader", x), paths), args)
