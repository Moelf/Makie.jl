module AbstractPlotting

using Random
using FFMPEG # get FFMPEG on any system!
using Observables, GeometryBasics, IntervalSets, PlotUtils
using ColorBrewer, ColorTypes, Colors, ColorSchemes
using FixedPointNumbers, Packing, SignedDistanceFields
using Markdown, DocStringExtensions # documentation
using Serialization # serialize events
using StructArrays
using GeometryBasics: widths, positive_widths, VecTypes
using StaticArrays
# Text related packages
using FreeType, FreeTypeAbstraction, UnicodeFun
using LinearAlgebra, Statistics
import ImageIO, FileIO, SparseArrays
import FileIO: save
using Printf: @sprintf

# Imports from Base which we don't want to have to qualify
using Base: RefValue
using Base.Iterators: repeated, drop
import Base: getindex, setindex!, push!, append!, parent, get, get!, delete!, haskey
using Observables: listeners, notify!, to_value
# Imports from Observables which we use a lot
using Observables: notify!, listeners

module ContoursHygiene
    import Contour
end

using .ContoursHygiene
const Contours = ContoursHygiene.Contour

const RealVector{T} = AbstractVector{T} where T <: Number
const Node = Observable # shorthand
const RGBAf0 = RGBA{Float32}
const RGBf0 = RGB{Float32}
const NativeFont = FreeTypeAbstraction.FTFont

include("documentation/docstringextension.jl")

include("utilities/quaternions.jl")
include("attributes.jl")
include("dictlike.jl")
include("types.jl")
include("utilities/utilities.jl")
include("utilities/texture_atlas.jl")
include("interaction/nodes.jl")
include("interaction/liftmacro.jl")

include("colorsampler.jl")
include("patterns.jl")

# Basic scene/plot/recipe interfaces + types
include("scenes.jl")
include("theming.jl")
include("recipes.jl")
include("interfaces.jl")
include("units.jl")
include("conversions.jl")
include("shorthands.jl")

# camera types + functions
include("camera/projection_math.jl")
include("camera/camera.jl")
include("camera/camera2d.jl")
include("camera/camera3d.jl")

# some default recipes
include("basic_recipes/basic_recipes.jl")
include("basic_recipes/multiple.jl")
# layouting of plots
include("layouting/transformation.jl")
include("layouting/data_limits.jl")
include("layouting/layouting.jl")
include("layouting/boundingbox.jl")
# more default recipes
include("basic_recipes/buffers.jl")
include("basic_recipes/axis.jl")
include("basic_recipes/legend.jl")
include("basic_recipes/title.jl")

# Interactiveness
include("interaction/events.jl")
include("interaction/gui.jl")
include("interaction/interactive_api.jl")

# documentation and help functions
include("documentation/documentation.jl")
include("display.jl")


# help functions and supporting functions
export help, help_attributes, help_arguments

# Abstract/Concrete scene + plot types
export AbstractScene, SceneLike, Scene, AbstractScreen
export AbstractPlot, Combined, Atomic, Axis

# Theming, working with Plots
export Attributes, Theme, attributes, default_theme, theme, set_theme!
export title
export xlims!, ylims!, zlims!
export xlabel!, ylabel!, zlabel!

export xticklabels, yticklabels, zticklabels
export xtickrange, ytickrange, ztickrange
export xticks!, yticks!, zticks!
export xtickrotation, ytickrotation, ztickrotation
export xtickrotation!, ytickrotation!, ztickrotation!

# Node/Signal related
export Node, Observable, lift, map_once, to_value, on, @lift

# utilities and macros
export @recipe, @extract, @extractvalue, @key_str, @get_attribute
export broadcast_foreach, to_vector, replace_automatic!

# conversion infrastructure
export @key_str, convert_attribute, convert_arguments
export to_color, to_colormap, to_rotation, to_font, to_align, to_textsize
export to_ndim, Reverse

# Transformations
export translated, translate!, transform!, scale!, rotate!, grid, Accum, Absolute
export boundingbox, insertplots!, center!, translation, scene_limits
export hbox, vbox

# Spaces for widths and markers
const PixelSpace = Pixel
export SceneSpace, PixelSpace, Pixel

# camera related
export AbstractCamera, EmptyCamera, Camera, Camera2D, Camera3D, cam2d!, cam2d
export campixel!, campixel, cam3d!, cam3d_cad!, update_cam!, rotate_cam!, translate_cam!, zoom!
export pixelarea, plots, cameracontrols, cameracontrols!, camera, events
export to_world

# picking + interactive use cases + events
export mouseover, ispressed, onpick, pick, Events, Keyboard, Mouse, mouse_selection
export register_callbacks
export window_area
export window_open
export mouse_buttons
export mouse_position
export mousedrag
export scroll
export keyboard_buttons
export unicode_input
export dropped_files
export hasfocus
export entered_window
export disconnect!, must_update, force_update!, update!, update_limits!

# currently special-cased functions (`textslider`) for example
export textslider

# gui
export slider, button, playbutton
export move!

# Raymarching algorithms
export RaymarchAlgorithm, IsoValue, Absorption, MaximumIntensityProjection, AbsorptionRGBA, IndexedAbsorptionRGBA
export Billboard

# Reexports of
# Color/Vector types convenient for 3d/2d graphics
export Quaternion, Quaternionf0, qrotation
export RGBAf0, RGBf0, VecTypes, RealVector, FRect, FRect2D, IRect2D
export FRect3D, IRect3D, Rect3D, Transformation
export IRect, FRect, Rect, Rect2D, Sphere, Circle
export Vec4f0, Vec3f0, Vec2f0, Point4f0, Point3f0, Point2f0
export Vec, Vec2, Vec3, Vec4, Point, Point2, Point3, Point4
export (..), GLNormalUVMesh



export widths, decompose

# building blocks for series recipes
export PlotList, PlotSpec

export plot!, plot


export Stepper, step!, replay_events, record_events, RecordEvents, record, VideoStream
export VideoStream, recordframe!, record
export save

# colormap stuff from PlotUtils, and showgradients
export cgrad, available_gradients, showgradients

export Pattern


# default icon for Makie
function icon()
    path = joinpath(dirname(pathof(AbstractPlotting)), "..", "assets", "icons")
    icons = FileIO.load.(joinpath.(path, readdir(path)))
    icons = reinterpret.(NTuple{4,UInt8}, icons)
end

function logo()
    FileIO.load(joinpath(dirname(@__DIR__), "assets", "misc", "makie_logo.png"))
end

function __init__()
    pushdisplay(PlotDisplay())
    cfg_path = joinpath(homedir(), ".config", "makie", "theme.jl")
    if isfile(cfg_path)
        @warn "The global configuration file is no longer supported."*
        "Please include the file manually with `include(\"$cfg_path\")` before plotting."
    end
end


<<<<<<< HEAD
include("makielayout/MakieLayout.jl")


=======
>>>>>>> f5864e15
end # module<|MERGE_RESOLUTION|>--- conflicted
+++ resolved
@@ -214,11 +214,6 @@
     end
 end
 
-
-<<<<<<< HEAD
 include("makielayout/MakieLayout.jl")
 
-
-=======
->>>>>>> f5864e15
 end # module