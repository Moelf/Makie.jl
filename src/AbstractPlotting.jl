module AbstractPlotting

using Observables, GeometryTypes, StaticArrays, ColorTypes, Colors, IntervalSets
using ColorBrewer, FixedPointNumbers, Packing, SignedDistanceFields
using Markdown # documentation
using Serialization # serialize events

# Text related packages
using FreeType, FreeTypeAbstraction, UnicodeFun
using LinearAlgebra, Statistics
import ImageMagick, FileIO
<<<<<<< HEAD
import FileIO: save
=======
using Printf: @sprintf # @sprintf macro is required for scientific notation
>>>>>>> e9916801

using Base: RefValue
using Base.Iterators: repeated, drop
import Base: getindex, setindex!, push!, append!, parent, get, get!, delete!, haskey

module ContoursHygiene
    import Contour
end
using .ContoursHygiene
const Contours = ContoursHygiene.Contour

include("utilities/quaternions.jl")
include("types.jl")
include("utilities/utilities.jl")
include("utilities/logging.jl")
include("utilities/texture_atlas.jl")
include("interaction/nodes.jl")

# Basic scene/plot/recipe interfaces + types
include("scenes.jl")
include("theming.jl")
include("recipes.jl")
include("interfaces.jl")
include("conversions.jl")

# camera types + functions
include("camera/projection_math.jl")
include("camera/camera.jl")
include("camera/camera2d.jl")
include("camera/camera3d.jl")



# some default recipes
include("basic_recipes/basic_recipes.jl")
include("basic_recipes/multiple.jl")
# layouting of plots
include("layouting/transformation.jl")
include("layouting/data_limits.jl")
include("layouting/layouting.jl")
include("layouting/boundingbox.jl")
# more default recipes
include("basic_recipes/buffers.jl")
include("basic_recipes/axis.jl")
include("basic_recipes/legend.jl")

# Interactiveness
include("interaction/events.jl")
include("interaction/gui.jl")
include("interaction/interactive_api.jl")

# documentation and help functions
include("documentation/documentation.jl")
include("display.jl")

# help functions and supporting functions
export help, help_attributes, help_arguments

# Abstract/Concrete scene + plot types
export AbstractScene, SceneLike, Scene, AbstractScreen
export AbstractPlot, Combined, Atomic, Axis

# Theming, working with Plots
export Attributes, Theme, attributes, default_theme, theme, set_theme!

# Node/Signal related
export Node, node, lift, map_once, to_value, on

# utilities and macros
export @recipe, @extract, @extractvalue, @key_str, @get_attribute
export broadcast_foreach, to_vector, replace_automatic!

# conversion infrastructure
export @key_str, convert_attribute, convert_arguments
export to_color, to_colormap, to_rotation, to_font, to_align, to_textsize
export to_ndim, Reverse

# Transformations
export translated, translate!, transform!, scale!, rotate!, grid, Accum, Absolute
export boundingbox, insertplots!, center!, translation
export hbox, vbox

# camera related
export AbstractCamera, EmptyCamera, Camera, Camera2D, Camera3D, cam2d!, cam2d
export campixel!, campixel, cam3d!, update_cam!, rotate_cam!, translate_cam!
export pixelarea, plots, cameracontrols, cameracontrols!, camera, events
export to_world
# picking + interactive use cases + events
export mouseover, ispressed, onpick, pick, Events, Keyboard, Mouse, mouse_selection
export register_callbacks
export window_area
export window_open
export mouse_buttons
export mouse_position
export mousedrag
export scroll
export keyboard_buttons
export unicode_input
export dropped_files
export hasfocus
export entered_window
export disconnect!, must_update, force_update!


# gui
export slider, button, playbutton

# Raymarching algorithms
export RaymarchAlgorithm, IsoValue, Absorption, MaximumIntensityProjection, AbsorptionRGBA, IndexedAbsorptionRGBA
export Billboard

# Reexports of
# Color/Vector types convenient for 3d/2d graphics
export Quaternion, Quaternionf0, qrotation
export RGBAf0, RGBf0, VecTypes, RealVector, FRect, FRect2D, IRect2D
export FRect3D, IRect3D, Rect3D, Transformation
export IRect, FRect, Rect, Sphere, Circle
export Vec4f0, Vec3f0, Vec2f0, Point4f0, Point3f0, Point2f0
export Vec, Vec2, Vec3, Vec4, Point, Point2, Point3, Point4
export (..), GLNormalUVMesh
# conflicting identifiers
using GeometryTypes: widths
export widths, decompose

# building blocks for series recipes
export PlotList, PlotSpec

export plot!, plot


export Stepper, step!, replay_events, record_events, RecordEvents, record, VideoStream
export VideoStream, recordframe!, record
export save

# default icon for Makie
function icon()
    path = joinpath(dirname(pathof(AbstractPlotting)), "..", "assets", "icons")
    icons = FileIO.load.(joinpath.(path, readdir(path)))
    icons = reinterpret.(NTuple{4,UInt8}, icons)
end

const cached_logo = Ref{String}()

function logo()
    if !isassigned(cached_logo)
        cached_logo[] = download(
            "https://raw.githubusercontent.com/JuliaPlots/Makie.jl/sd/abstract/docs/src/assets/logo.png",
            joinpath(@__DIR__, "logo.png")
        )
    end
    FileIO.load(cached_logo[])
end

end # module<|MERGE_RESOLUTION|>--- conflicted
+++ resolved
@@ -9,11 +9,8 @@
 using FreeType, FreeTypeAbstraction, UnicodeFun
 using LinearAlgebra, Statistics
 import ImageMagick, FileIO
-<<<<<<< HEAD
 import FileIO: save
-=======
-using Printf: @sprintf # @sprintf macro is required for scientific notation
->>>>>>> e9916801
+using Printf: @sprintf
 
 using Base: RefValue
 using Base.Iterators: repeated, drop
