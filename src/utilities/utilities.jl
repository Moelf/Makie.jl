

function to_image(image::AbstractMatrix{<: AbstractFloat}, colormap::AbstractVector{<: Colorant}, colorrange)
    return interpolated_getindex.((to_value(colormap),), image, (to_value(colorrange),))
end

"""
    resample(A::AbstractVector, len::Integer)
Resample a vector with linear interpolation to have length `len`
"""
function resample(A::AbstractVector, len::Integer)
    length(A) == len && return A
    return interpolated_getindex.((A,), range(0.0, stop=1.0, length=len))
end


"""
    resample_cmap(cmap, ncolors::Integer; alpha=1.0)

* cmap: anything that `to_colormap` accepts
* ncolors: number of desired colors
* alpha: additional alpha applied to each color. Can also be an array, matching `colors`, or a tuple giving a start + stop alpha value.
"""
function resample_cmap(cmap, ncolors::Integer; alpha=1.0)
    cols = to_colormap(cmap)
    r = range(0.0, stop=1.0, length=ncolors)
    if alpha isa Tuple{<:Number, <:Number}
        alphas = LinRange(alpha..., ncolors)
    else
        alphas = alpha
    end
    return broadcast(r, alphas) do i, a
        c = interpolated_getindex(cols, i)
        return RGBAf(Colors.color(c), Colors.alpha(c) *  a)
    end
end

"""
    resampled_colors(attributes::Attributes, levels::Integer)

Resample the color attribute from `attributes`. Resamples `:colormap` if present,
or repeats `:color`.
"""
function resampled_colors(attributes, levels::Integer)
    cols = if haskey(attributes, :color)
        c = get_attribute(attributes, :color)
        c isa AbstractVector ? resample(c, levels) : repeated(c, levels)
    else
        c = get_attribute(attributes, :colormap)
        resample(c, levels)
    end
end


"""
Like `get!(f, dict, key)` but also calls `f` and replaces `key` when the corresponding
value is nothing
"""
function replace_automatic!(f, dict, key)
    haskey(dict, key) || return (dict[key] = f())
    val = dict[key]
    to_value(val) == automatic && return (dict[key] = f())
    val
end

is_unitrange(x) = (false, 0:0)
is_unitrange(x::AbstractRange) = (true, x)
function is_unitrange(x::AbstractVector)
    length(x) < 2 && return false, 0:0
    diff = x[2] - x[1]
    length(x) < 3 && return true, x[1]:x[2]
    last = x[3]
    for elem in drop(x, 3)
        diff2 = elem - last
        diff2 != diff && return false, 0:0
    end
    return true, range(first(x), diff, length(x))
end

function ngrid(x::AbstractVector, y::AbstractVector)
    xgrid = [Float32(x[i]) for i = 1:length(x), j = 1:length(y)]
    ygrid = [Float32(y[j]) for i = 1:length(x), j = 1:length(y)]
    xgrid, ygrid
end

function nan_extrema(array)
    mini, maxi = (Inf, -Inf)
    for elem in array
        isnan(elem) && continue
        mini = min(mini, elem)
        maxi = max(maxi, elem)
    end
    Vec2f(mini, maxi)
end

function extract_expr(extract_func, dictlike, args)
    if args.head != :tuple
        error("Usage: args need to be a tuple. Found: $args")
    end
    expr = Expr(:block)
    for elem in args.args
        push!(expr.args, :($(esc(elem)) = $(extract_func)($(esc(dictlike)), $(QuoteNode(elem)))))
    end
    push!(expr.args, esc(args))
    expr
end

"""
usage @exctract scene (a, b, c, d)
"""
macro extract(scene, args)
    extract_expr(getindex, scene, args)
end

"""
    @get_attribute scene (a, b, c, d)

This will extract attribute `a`, `b`, `c`, `d` from `scene` and apply the correct attribute
conversions + will extract the value if it's a signal.
It will make those attributes available as variables and return them as a tuple.
So the above is equal to:
will become:
```julia
begin
    a = get_attribute(scene, :a)
    b = get_attribute(scene, :b)
    c = get_attribute(scene, :c)
    (a, b, c)
end
```
"""
macro get_attribute(scene, args)
    extract_expr(get_attribute, scene, args)
end

@inline getindex_value(x::Union{Dict,Attributes,AbstractPlot}, key::Symbol) = to_value(x[key])
@inline getindex_value(x, key::Symbol) = to_value(getfield(x, key))

"""
usage @extractvalue scene (a, b, c, d)
will become:
```julia
begin
    a = to_value(scene[:a])
    b = to_value(scene[:b])
    c = to_value(scene[:c])
    (a, b, c)
end
```
"""
macro extractvalue(scene, args)
    extract_expr(getindex_value, scene, args)
end


attr_broadcast_length(x::NativeFont) = 1 # these are our rules, and for what we do, Vecs are usually scalars
attr_broadcast_length(x::VecTypes) = 1 # these are our rules, and for what we do, Vecs are usually scalars
attr_broadcast_length(x::AbstractArray) = length(x)
attr_broadcast_length(x) = 1
attr_broadcast_length(x::ScalarOrVector) = x.sv isa Vector ? length(x.sv) : 1

attr_broadcast_getindex(x::NativeFont, i) = x # these are our rules, and for what we do, Vecs are usually scalars
attr_broadcast_getindex(x::VecTypes, i) = x # these are our rules, and for what we do, Vecs are usually scalars
attr_broadcast_getindex(x::AbstractArray, i) = x[i]
attr_broadcast_getindex(x, i) = x
attr_broadcast_getindex(x::ScalarOrVector, i) = x.sv isa Vector ? x.sv[i] : x.sv

is_vector_attribute(x::AbstractArray) = true
is_vector_attribute(x::NativeFont) = false
is_vector_attribute(x::VecTypes) = false
is_vector_attribute(x) = false

is_scalar_attribute(x) = !is_vector_attribute(x)

"""
    broadcast_foreach(f, args...)

Like broadcast but for foreach. Doesn't care about shape and treats Tuples && StaticVectors as scalars.
This method is meant for broadcasting across attributes that can either have scalar or vector / array form.
An example would be a collection of scatter markers that have different sizes but a single color.
The length of an attribute is determined with `attr_broadcast_length` and elements are accessed with
`attr_broadcast_getindex`.
"""
function broadcast_foreach(f, args...)
    lengths = attr_broadcast_length.(args)
    maxlen = maximum(lengths)

    # all non scalars should have same length
    if any(x -> !(x in (0, 1, maxlen)), lengths)
        error("All non scalars need same length, Found lengths for each argument: $lengths, $(typeof.(args))")
    end

    # skip if there's a zero length element (like an empty annotations collection, etc)
    # this differs from standard broadcasting logic in which all non-scalar shapes have to match
    0 in lengths && return

    for i in 1:maxlen
        f(attr_broadcast_getindex.(args, i)...)
    end
    return
end


"""
    from_dict(::Type{T}, dict)
Creates the type `T` from the fields in dict.
Automatically converts to the correct types.
"""
function from_dict(::Type{T}, dict) where T
    T(map(fieldnames(T)) do name
        convert(fieldtype(T, name), dict[name])
    end...)
end

same_length_array(array, value::NativeFont) = repeated(value, length(array))
same_length_array(array, value) = repeated(value, length(array))
function same_length_array(arr, value::Vector)
    if length(arr) != length(value)
        error("Array lengths do not match. Found: $(length(arr)) of $(eltype(arr)) but $(length(value)) $(eltype(value))")
    end
    value
end
same_length_array(arr, value, key) = same_length_array(arr, convert_attribute(value, key))

function to_ndim(T::Type{<: VecTypes{N,ET}}, vec::VecTypes{N2}, fillval) where {N,ET,N2}
    T(ntuple(Val(N)) do i
        i > N2 && return ET(fillval)
        @inbounds return vec[i]
    end)
end

dim3(x) = ntuple(i -> x, Val(3))
dim3(x::NTuple{3,Any}) = x

dim2(x) = ntuple(i -> x, Val(2))
dim2(x::NTuple{2,Any}) = x

lerp(a::T, b::T, val::AbstractFloat) where {T} = (a .+ (val * (b .- a)))

function merged_get!(defaults::Function, key, scene, input::Vector{Any})
    return merged_get!(defaults, key, scene, Attributes(input))
end

function merged_get!(defaults::Function, key, scene::SceneLike, input::Attributes)
    d = defaults()
    if haskey(theme(scene), key)
        # we need to merge theme(scene) with the defaults, because it might be an incomplete theme
        # TODO have a mark that says "theme uncomplete" and only then get the defaults
        d = merge!(to_value(theme(scene, key)), d)
    end
    return merge!(input, d)
end

to_vector(x::AbstractVector, len, T) = convert(Vector{T}, x)
function to_vector(x::AbstractArray, len, T)
    if length(x) in size(x) # assert that just one dim != 1
        to_vector(vec(x), len, T)
    else
        error("Can't convert to a Vector. Please supply a range/vector/interval")
    end
end
function to_vector(x::ClosedInterval, len, T)
    a, b = T.(extrema(x))
    range(a, stop=b, length=len)
end

"""
A colorsampler maps numnber values from a certain range to values of a colormap
```
x = ColorSampler(colormap, (0.0, 1.0))
x[0.5] # returns color at half point of colormap
```
"""
struct ColorSampler{Data <: AbstractArray}
    colormap::Data
    color_range::Tuple{Float64,Float64}
end

function Base.getindex(cs::ColorSampler, value::Number)
    return interpolated_getindex(cs.colormap, value, cs.color_range)
end


# This function was copied from GR.jl,
# written by Josef Heinen.
"""
    peaks([n=49])

Return a nonlinear function on a grid.  Useful for test cases.
"""
function peaks(n=49)
    x = LinRange(-3, 3, n)
    y = LinRange(-3, 3, n)
    3 * (1 .- x').^2 .* exp.(-(x'.^2) .- (y .+ 1).^2) .- 10 * (x' / 5 .- x'.^3 .- y.^5) .* exp.(-x'.^2 .- y.^2) .- 1 / 3 * exp.(-(x' .+ 1).^2 .- y.^2)
end


function attribute_names(PlotType)
    # TODO, have all plot types store their attribute names
    return keys(default_theme(nothing, PlotType))
end

get_dim(x, ind, dim, size) = get_dim(LinRange(extrema(x)..., size[dim]), ind, dim, size)
get_dim(x::AbstractVector, ind, dim, size) = x[Tuple(ind)[dim]]
get_dim(x::AbstractMatrix, ind, dim, size) = x[ind]

"""
    surface_normals(x, y, z)
Normals for a surface defined on the grid xy
"""
function surface_normals(x, y, z)
    function normal(i)
        i1, imax = CartesianIndex(1, 1), CartesianIndex(size(z))
        ci(x, y) = min(max(i + CartesianIndex(x, y), i1), imax)
        of = (ci(-1, -1), ci(1, -1), ci(-1, 1), ci(1, 1))
        function offsets(off)
            s = size(z)
            return Vec3f(get_dim(x, off, 1, s), get_dim(y, off, 2, s), z[off])
        end
        return normalize(mapreduce(offsets, +, init=Vec3f(0), of))
    end
    return vec(map(normal, CartesianIndices(z)))
end

"""
    matrix_grid(f, x::AbstractArray, y::AbstractArray, z::AbstractMatrix)::Vector{Point3f}

Creates points on the grid spanned by x, y, z.
Allows to supply `f`, which gets applied to every point.
"""
function matrix_grid(f, x::AbstractArray, y::AbstractArray, z::AbstractMatrix)
    g = map(CartesianIndices(z)) do i
        return f(Point3f(get_dim(x, i, 1, size(z)), get_dim(y, i, 2, size(z)), z[i]))
    end
    return vec(g)
end

<<<<<<< HEAD
function attribute_names(PlotType)
    # TODO, have all plot types store their attribute names
    return keys(default_theme(nothing, PlotType))
end


"""
    regularly_spaced_array_to_range(arr)
If possible, converts `arr` to a range.
If not, returns array unchanged.
"""
function regularly_spaced_array_to_range(arr)
    diffs = unique!(sort!(diff(arr)))
    step = sum(diffs) ./ length(diffs)
    if all(x-> x ≈ step, diffs)
        m, M = extrema(arr)
        if step < zero(step)
            m, M = M, m
        end
        # don't use stop=M, since that may not include M
        return range(m; step=step, length=length(arr))
    else
        return arr
    end
end

regularly_spaced_array_to_range(arr::AbstractRange) = arr
=======
function matrix_grid(f, x::ClosedInterval, y::ClosedInterval, z::AbstractMatrix)
    matrix_grid(f, LinRange(extrema(x)..., size(z, 1)), LinRange(extrema(x)..., size(z, 2)), z)
end
>>>>>>> 835385d1
<|MERGE_RESOLUTION|>--- conflicted
+++ resolved
@@ -335,10 +335,8 @@
     return vec(g)
 end
 
-<<<<<<< HEAD
-function attribute_names(PlotType)
-    # TODO, have all plot types store their attribute names
-    return keys(default_theme(nothing, PlotType))
+function matrix_grid(f, x::ClosedInterval, y::ClosedInterval, z::AbstractMatrix)
+    matrix_grid(f, LinRange(extrema(x)..., size(z, 1)), LinRange(extrema(x)..., size(z, 2)), z)
 end
 
 
@@ -362,9 +360,4 @@
     end
 end
 
-regularly_spaced_array_to_range(arr::AbstractRange) = arr
-=======
-function matrix_grid(f, x::ClosedInterval, y::ClosedInterval, z::AbstractMatrix)
-    matrix_grid(f, LinRange(extrema(x)..., size(z, 1)), LinRange(extrema(x)..., size(z, 2)), z)
-end
->>>>>>> 835385d1
+regularly_spaced_array_to_range(arr::AbstractRange) = arr