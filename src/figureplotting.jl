struct AxisPlot
    axis
    plot::AbstractPlot
end

Base.show(io::IO, fap::FigureAxisPlot) = show(io, fap.figure)
Base.show(io::IO, ::MIME"text/plain", fap::FigureAxisPlot) = print(io, "FigureAxisPlot()")

Base.iterate(fap::FigureAxisPlot, args...) = iterate((fap.figure, fap.axis, fap.plot), args...)
Base.iterate(ap::AxisPlot, args...) = iterate((ap.axis, ap.plot), args...)

get_scene(ap::AxisPlot) = get_scene(ap.axis.scene)

<<<<<<< HEAD
function plot(P::PlotFunc, attributes::Attributes, args...)
    # scene_attributes = extract_scene_attributes!(attributes)
    axis = get_as_dict(attributes,  :axis)
    figure = get_as_dict(attributes, :figure)

    fig = Figure(; figure...)
    if haskey(axis, :type)
        axtype = axis[:type]
=======
function is_plot_3d(p::PlotFunc, args...)
    # First check if the Plot type "knows" whether it's always 3D
    result = is_plot_type_3d(p)
    isnothing(result) || return result

    # Otherwise, we check the arguments
    non_obs = to_value.(args)
    conv = try
        convert_arguments(p, non_obs...)
    catch e
        if e isa MethodError
            conv = non_obs
        else
            rethrow(e)
        end
    end

    Typ, args_conv = apply_convert!(p, Attributes(), conv)
    return are_args_3d(Typ, args_conv...)
end

is_plot_type_3d(p::PlotFunc) = is_plot_type_3d(Makie.conversion_trait(p))
is_plot_type_3d(::Type{<: Union{Surface, Volume}}) = true
is_plot_type_3d(::Type{<: Contour}) = nothing
is_plot_type_3d(::Type{<:Image}) = false
is_plot_type_3d(::Type{<:Heatmap}) = false
is_plot_type_3d(::VolumeLike) = true
is_plot_type_3d(x) = nothing

function are_args_3d(P::Type, args...)
    result = is_plot_type_3d(P)
    isnothing(result) || return result
    return are_args_3d(args...)
end

are_args_3d(::Type{<: Surface}, x::AbstractArray, y::AbstractArray, z::AbstractArray) = true
are_args_3d(::Type{<: Wireframe}, x::AbstractArray, y::AbstractArray, z::AbstractArray) = true

function are_args_3d(args...)
    return any(args) do arg
        r = are_args_3d(arg)
        return isnothing(r) ? false : r
    end
end

are_args_3d(x) = nothing
are_args_3d(x::AbstractVector, y::AbstractVector, z::AbstractVector, f::Function) = true
are_args_3d(m::AbstractArray{T, 3}) where T = true

function are_args_3d(m::Union{AbstractGeometry, GeometryBasics.Mesh})
    return ndims(m) == 2 ? false : !is2d(Rect3f(m))
end

are_args_3d(xyz::AbstractVector{<: Point3}) = any(x-> x[3] > 0, xyz)

function get_axis_type(p::PlotFunc, args...)
    result = is_plot_3d(p, args...)
    # We fallback to the 2D Axis if we don't get a definitive answer, which seems like the best default.
    isnothing(result) && return Axis
    return result ? LScene : Axis
end

function plot(P::PlotFunc, args...; axis = NamedTuple(), figure = NamedTuple(), kw_attributes...)
    # scene_attributes = extract_scene_attributes!(attributes)
    fig = Figure(; figure...)
    axis = Dict(pairs(axis))
    AxType = if haskey(axis, :type)
>>>>>>> d1668bd9
        pop!(axis, :type)
    else
<<<<<<< HEAD
        proxyscene = Scene()
        delete!(attributes, :show_axis)
        delete!(attributes, :limits)
        plot!(P, attributes, proxyscene, args...)
        if is2d(proxyscene)
            ax = Axis(fig; axis...)
        else
            ax = LScene(fig; axis...)
        end
    end

    fig[1, 1] = ax
    p = plot!(P, attributes, ax, args...)
    FigureAxisPlot(fig, ax, p)
=======
        get_axis_type(P, args...)
    end
    ax = AxType(fig[1, 1]; axis...)
    p = plot!(ax, P, Attributes(kw_attributes), args...)
    return FigureAxisPlot(fig, ax, p)
>>>>>>> d1668bd9
end

# without scenelike, use current axis of current figure

function plot!(P::PlotFunc, attributes::Attributes, args...)
    ax = current_axis(current_figure())
    isnothing(ax) && error("There is no current axis to plot into.")
    plot!(P, attributes, ax, args...)
end

function plot(P::PlotFunc, attributes::Attributes, gp::GridPosition, args...)

    f = MakieLayout.get_top_parent(gp)

    c = contents(gp, exact = true)
    if !isempty(c)
        error("""
        You have used the non-mutating plotting syntax with a GridPosition, which requires an empty GridLayout slot to create an axis in, but there are already the following objects at this layout position:

        $(c)

        If you meant to plot into an axis at this position, use the plotting function with `!` (e.g. `func!` instead of `func`).
        If you really want to place an axis on top of other blocks, make your intention clear and create it manually.
        """)
    end

    axis = get_as_dict(attributes, :axis)

    if haskey(axis, :type)
        axtype = axis[:type]
        pop!(axis, :type)
        ax = axtype(f; axis...)
    else
        proxyscene = Scene()
        plot!(P, attributes, proxyscene, args...)
        if is2d(proxyscene)
            ax = Axis(f; axis...)
        else
            ax = LScene(f; axis...)
        end
    end

    gp[] = ax
    p = plot!(P, attributes, ax, args...)
    AxisPlot(ax, p)
end

function plot!(P::PlotFunc, attributes::Attributes, gp::GridPosition, args...)
    c = contents(gp, exact = true)
    if !(length(c) == 1 && c[1] isa Union{Axis, LScene})
        error("There needs to be a single axis at $(gp.span), $(gp.side) to plot into.\nUse a non-mutating plotting command to create an axis implicitly.")
    end
    ax = first(c)
    plot!(P, attributes, ax, args...)
end

attr_to_dict(obs::Observable) = obs[]

function attr_to_dict(attributes::Union{Attributes, NamedTuple})
    Dict((k=> attr_to_dict(v)) for (k, v) in attributes)
end

function get_as_dict(attributes, key)
    attr = to_value(pop!(attributes, key, Attributes()))
    return attr_to_dict(attr)
end

function plot(P::PlotFunc, attributes::Attributes, gsp::GridSubposition, args...)

    layout = GridLayoutBase.get_layout_at!(gsp.parent, createmissing = true)
    c = contents(gsp, exact = true)
    if !isempty(c)
        error("""
        You have used the non-mutating plotting syntax with a GridSubposition, which requires an empty GridLayout slot to create an axis in, but there are already the following objects at this layout position:

        $(c)

        If you meant to plot into an axis at this position, use the plotting function with `!` (e.g. `func!` instead of `func`).
        If you really want to place an axis on top of other blocks, make your intention clear and create it manually.
        """)
    end

    fig = MakieLayout.get_top_parent(gsp)
    axis = get_as_dict(attributes, :axis)

    if haskey(axis, :type)
        axtype = axis[:type]
        pop!(axis, :type)
        ax = axtype(fig; axis...)
    else
        proxyscene = Scene()
        plot!(P, attributes, proxyscene, args...)
        if is2d(proxyscene)
            ax = Axis(fig; axis...)
        else
            ax = LScene(fig; axis..., scenekw = (camera = automatic,))
        end
    end

    gsp.parent[gsp.rows, gsp.cols, gsp.side] = ax
    p = plot!(P, attributes, ax, args...)
    AxisPlot(ax, p)
end

function plot!(P::PlotFunc, attributes::Attributes, gsp::GridSubposition, args...)

    layout = GridLayoutBase.get_layout_at!(gsp.parent, createmissing = false)

    gp = layout[gsp.rows, gsp.cols, gsp.side]

    c = contents(gp, exact = true)
    if !(length(c) == 1 && c[1] isa Union{Axis, LScene})
        error("There is not just one axis at $(gp).")
    end
    ax = first(c)
    plot!(P, attributes, ax, args...)
end<|MERGE_RESOLUTION|>--- conflicted
+++ resolved
@@ -11,16 +11,6 @@
 
 get_scene(ap::AxisPlot) = get_scene(ap.axis.scene)
 
-<<<<<<< HEAD
-function plot(P::PlotFunc, attributes::Attributes, args...)
-    # scene_attributes = extract_scene_attributes!(attributes)
-    axis = get_as_dict(attributes,  :axis)
-    figure = get_as_dict(attributes, :figure)
-
-    fig = Figure(; figure...)
-    if haskey(axis, :type)
-        axtype = axis[:type]
-=======
 function is_plot_3d(p::PlotFunc, args...)
     # First check if the Plot type "knows" whether it's always 3D
     result = is_plot_type_3d(p)
@@ -83,36 +73,20 @@
     return result ? LScene : Axis
 end
 
-function plot(P::PlotFunc, args...; axis = NamedTuple(), figure = NamedTuple(), kw_attributes...)
-    # scene_attributes = extract_scene_attributes!(attributes)
+function plot(P::PlotFunc, attributes::Attributes, args...)
+    axis = get_as_dict(attributes,  :axis)
+    figure = get_as_dict(attributes, :figure)
+
     fig = Figure(; figure...)
-    axis = Dict(pairs(axis))
+
     AxType = if haskey(axis, :type)
->>>>>>> d1668bd9
         pop!(axis, :type)
     else
-<<<<<<< HEAD
-        proxyscene = Scene()
-        delete!(attributes, :show_axis)
-        delete!(attributes, :limits)
-        plot!(P, attributes, proxyscene, args...)
-        if is2d(proxyscene)
-            ax = Axis(fig; axis...)
-        else
-            ax = LScene(fig; axis...)
-        end
-    end
-
-    fig[1, 1] = ax
-    p = plot!(P, attributes, ax, args...)
-    FigureAxisPlot(fig, ax, p)
-=======
         get_axis_type(P, args...)
     end
     ax = AxType(fig[1, 1]; axis...)
-    p = plot!(ax, P, Attributes(kw_attributes), args...)
+    p = plot!(P, attributes, ax, args...)
     return FigureAxisPlot(fig, ax, p)
->>>>>>> d1668bd9
 end
 
 # without scenelike, use current axis of current figure
@@ -141,23 +115,15 @@
 
     axis = get_as_dict(attributes, :axis)
 
-    if haskey(axis, :type)
-        axtype = axis[:type]
+    AxType = if haskey(axis, :type)
         pop!(axis, :type)
-        ax = axtype(f; axis...)
     else
-        proxyscene = Scene()
-        plot!(P, attributes, proxyscene, args...)
-        if is2d(proxyscene)
-            ax = Axis(f; axis...)
-        else
-            ax = LScene(f; axis...)
-        end
+        get_axis_type(P, args...)
     end
 
-    gp[] = ax
+    gp[] = AxType(f; axis...)
     p = plot!(P, attributes, ax, args...)
-    AxisPlot(ax, p)
+    return AxisPlot(ax, p)
 end
 
 function plot!(P::PlotFunc, attributes::Attributes, gp::GridPosition, args...)
