struct AxisPlot
    axis
    plot::AbstractPlot
end

Base.show(io::IO, fap::FigureAxisPlot) = show(io, fap.figure)
Base.show(io::IO, ::MIME"text/plain", fap::FigureAxisPlot) = print(io, "FigureAxisPlot()")

Base.iterate(fap::FigureAxisPlot, args...) = iterate((fap.figure, fap.axis, fap.plot), args...)
Base.iterate(ap::AxisPlot, args...) = iterate((ap.axis, ap.plot), args...)

get_scene(ap::AxisPlot) = get_scene(ap.axis.scene)

function is_plot_3d(p::PlotFunc, args...)
    # First check if the Plot type "knows" whether it's always 3D
    result = is_plot_type_3d(p)
    isnothing(result) || return result

    # Otherwise, we check the arguments
    non_obs = to_value.(args)
    RealP = plottype(p, non_obs...)
    result = is_plot_type_3d(RealP)
    isnothing(result) || return result
    conv = convert_arguments(RealP, non_obs...)
    Typ, args_conv = apply_convert!(RealP, Attributes(), conv)
    return are_args_3d(Typ, args_conv...)
end

is_plot_type_3d(p::PlotFunc) = is_plot_type_3d(Makie.conversion_trait(p))
is_plot_type_3d(::Type{<:Volume}) = true
is_plot_type_3d(::Type{<:Contour}) = nothing
is_plot_type_3d(::Type{<:Image}) = false
is_plot_type_3d(::Type{<:Heatmap}) = false
is_plot_type_3d(::VolumeLike) = true
is_plot_type_3d(x) = nothing

function are_args_3d(P::Type, args...)
    result = is_plot_type_3d(P)
    isnothing(result) || return result
    return are_args_3d(args...)
end

<<<<<<< HEAD
are_args_3d(::Type{<: Surface}, x::AbstractArray, y::AbstractArray, z::AbstractArray) = any(x-> x != 0.0, z)
are_args_3d(::Type{<: Wireframe}, x::AbstractArray, y::AbstractArray, z::AbstractArray) = any(x-> x != 0.0, z)
=======
are_args_3d(::Type{<: Surface}, x::AbstractArray, y::AbstractArray, z::AbstractArray) = any(x-> x != z[1], z)
are_args_3d(::Type{<: Wireframe}, x::AbstractArray, y::AbstractArray, z::AbstractArray) = any(x-> x != z[1], z)
>>>>>>> 6c5f16fc

function are_args_3d(args...)
    return any(args) do arg
        r = are_args_3d(arg)
        return isnothing(r) ? false : r
    end
end

are_args_3d(x) = nothing
are_args_3d(x::AbstractVector, y::AbstractVector, z::AbstractVector, f::Function) = true
are_args_3d(m::AbstractArray{T, 3}) where T = true

function are_args_3d(m::Union{AbstractGeometry, GeometryBasics.Mesh})
    return ndims(m) == 2 ? false : !is2d(Rect3f(m))
end

are_args_3d(xyz::AbstractVector{<: Point3}) = any(x-> x[3] > 0, xyz)

function get_axis_type(p::PlotFunc, args...)
    result = is_plot_3d(p, args...)
    # We fallback to the 2D Axis if we don't get a definitive answer, which seems like the best default.
    isnothing(result) && return Axis
    return result ? LScene : Axis
end

<<<<<<< HEAD
function plot(P::PlotFunc, attributes::Attributes, args...)
    axis = get_as_dict(attributes,  :axis)
    figure = get_as_dict(attributes, :figure)

    fig = Figure(; figure...)

=======
function plot(P::PlotFunc, args...; axis = NamedTuple(), figure = NamedTuple(), kw_attributes...)
    # scene_attributes = extract_scene_attributes!(attributes)
    fig = Figure(; figure...)
    axis = Dict(pairs(axis))
>>>>>>> 6c5f16fc
    AxType = if haskey(axis, :type)
        pop!(axis, :type)
    else
        get_axis_type(P, args...)
    end
    ax = AxType(fig[1, 1]; axis...)
<<<<<<< HEAD
    p = plot!(P, attributes, ax, args...)
=======
    p = plot!(ax, P, Attributes(kw_attributes), args...)
>>>>>>> 6c5f16fc
    return FigureAxisPlot(fig, ax, p)
end

# without scenelike, use current axis of current figure

function plot!(P::PlotFunc, attributes::Attributes, args...)
    ax = current_axis(current_figure())
    isnothing(ax) && error("There is no current axis to plot into.")
    plot!(P, attributes, ax, args...)
end

function plot(P::PlotFunc, attributes::Attributes, gp::GridPosition, args...)

    f = MakieLayout.get_top_parent(gp)

    c = contents(gp, exact = true)
    if !isempty(c)
        error("""
        You have used the non-mutating plotting syntax with a GridPosition, which requires an empty GridLayout slot to create an axis in, but there are already the following objects at this layout position:

        $(c)

        If you meant to plot into an axis at this position, use the plotting function with `!` (e.g. `func!` instead of `func`).
        If you really want to place an axis on top of other blocks, make your intention clear and create it manually.
        """)
    end

    axis = get_as_dict(attributes, :axis)

    AxType = if haskey(axis, :type)
        pop!(axis, :type)
    else
        get_axis_type(P, args...)
    end
    ax =  AxType(f; axis...)
    gp[] = ax
    p = plot!(P, attributes, ax, args...)
    return AxisPlot(ax, p)
end

function plot!(P::PlotFunc, attributes::Attributes, gp::GridPosition, args...)
    c = contents(gp, exact = true)
    if !(length(c) == 1 && c[1] isa Union{Axis, LScene})
        error("There needs to be a single axis at $(gp.span), $(gp.side) to plot into.\nUse a non-mutating plotting command to create an axis implicitly.")
    end
    ax = first(c)
    plot!(P, attributes, ax, args...)
end

attr_to_dict(obs::Observable) = obs[]

function attr_to_dict(attributes::Union{Attributes, NamedTuple})
    Dict((k=> attr_to_dict(v)) for (k, v) in attributes)
end

function get_as_dict(attributes, key)
    attr = to_value(pop!(attributes, key, Attributes()))
    return attr_to_dict(attr)
end

function plot(P::PlotFunc, attributes::Attributes, gsp::GridSubposition, args...)

    layout = GridLayoutBase.get_layout_at!(gsp.parent, createmissing = true)
    c = contents(gsp, exact = true)
    if !isempty(c)
        error("""
        You have used the non-mutating plotting syntax with a GridSubposition, which requires an empty GridLayout slot to create an axis in, but there are already the following objects at this layout position:

        $(c)

        If you meant to plot into an axis at this position, use the plotting function with `!` (e.g. `func!` instead of `func`).
        If you really want to place an axis on top of other blocks, make your intention clear and create it manually.
        """)
    end

    fig = MakieLayout.get_top_parent(gsp)
    axis = get_as_dict(attributes, :axis)

    AxType = if haskey(axis, :type)
        pop!(axis, :type)
    else
        get_axis_type(P, args...)
    end
    ax =  AxType(fig; axis...)
    gsp.parent[gsp.rows, gsp.cols, gsp.side] = ax
    p = plot!(P, attributes, ax, args...)
    return AxisPlot(ax, p)
end

function plot!(P::PlotFunc, attributes::Attributes, gsp::GridSubposition, args...)

    layout = GridLayoutBase.get_layout_at!(gsp.parent, createmissing = false)

    gp = layout[gsp.rows, gsp.cols, gsp.side]

    c = contents(gp, exact = true)
    if !(length(c) == 1 && c[1] isa Union{Axis, LScene})
        error("There is not just one axis at $(gp).")
    end
    ax = first(c)
    plot!(P, attributes, ax, args...)
end<|MERGE_RESOLUTION|>--- conflicted
+++ resolved
@@ -40,13 +40,8 @@
     return are_args_3d(args...)
 end
 
-<<<<<<< HEAD
-are_args_3d(::Type{<: Surface}, x::AbstractArray, y::AbstractArray, z::AbstractArray) = any(x-> x != 0.0, z)
-are_args_3d(::Type{<: Wireframe}, x::AbstractArray, y::AbstractArray, z::AbstractArray) = any(x-> x != 0.0, z)
-=======
 are_args_3d(::Type{<: Surface}, x::AbstractArray, y::AbstractArray, z::AbstractArray) = any(x-> x != z[1], z)
 are_args_3d(::Type{<: Wireframe}, x::AbstractArray, y::AbstractArray, z::AbstractArray) = any(x-> x != z[1], z)
->>>>>>> 6c5f16fc
 
 function are_args_3d(args...)
     return any(args) do arg
@@ -72,30 +67,19 @@
     return result ? LScene : Axis
 end
 
-<<<<<<< HEAD
 function plot(P::PlotFunc, attributes::Attributes, args...)
     axis = get_as_dict(attributes,  :axis)
     figure = get_as_dict(attributes, :figure)
 
     fig = Figure(; figure...)
 
-=======
-function plot(P::PlotFunc, args...; axis = NamedTuple(), figure = NamedTuple(), kw_attributes...)
-    # scene_attributes = extract_scene_attributes!(attributes)
-    fig = Figure(; figure...)
-    axis = Dict(pairs(axis))
->>>>>>> 6c5f16fc
     AxType = if haskey(axis, :type)
         pop!(axis, :type)
     else
         get_axis_type(P, args...)
     end
     ax = AxType(fig[1, 1]; axis...)
-<<<<<<< HEAD
     p = plot!(P, attributes, ax, args...)
-=======
-    p = plot!(ax, P, Attributes(kw_attributes), args...)
->>>>>>> 6c5f16fc
     return FigureAxisPlot(fig, ax, p)
 end
 
