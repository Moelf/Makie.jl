--- conflicted
+++ resolved
@@ -9,7 +9,6 @@
 Base.iterate(fap::FigureAxisPlot, args...) = iterate((fap.figure, fap.axis, fap.plot), args...)
 Base.iterate(ap::AxisPlot, args...) = iterate((ap.axis, ap.plot), args...)
 
-<<<<<<< HEAD
 function is_plot_3d(p::PlotFunc, args...)
     result = is_plot_3d(p)
     isnothing(result) || return result
@@ -43,9 +42,8 @@
     isnothing(result) && return Axis
     return result ? LScene : Axis
 end
-=======
+
 get_scene(ap::AxisPlot) = get_scene(ap.axis.scene)
->>>>>>> d78d872a
 
 function plot(P::PlotFunc, args...; axis = NamedTuple(), figure = NamedTuple(), kw_attributes...)
     # scene_attributes = extract_scene_attributes!(attributes)
