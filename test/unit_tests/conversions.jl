--- conflicted
+++ resolved
@@ -1,14 +1,9 @@
-using AbstractPlotting: 
-    NoConversion, 
-    convert_arguments, 
+using AbstractPlotting:
+    NoConversion,
+    convert_arguments,
     conversion_trait,
-<<<<<<< HEAD
-    convert_single_argument
-=======
+    convert_single_argument,
     to_vertices
-
-using StaticArrays
->>>>>>> dcf68ecd
 
 @testset "Conversions" begin
 
@@ -16,7 +11,7 @@
     struct NoConversionTestType end
     conversion_trait(::NoConversionTestType) = NoConversion()
 
-    let nctt = NoConversionTestType(), 
+    let nctt = NoConversionTestType(),
         ncttt = conversion_trait(nctt)
         @test convert_arguments(ncttt, 1, 2, 3) == (1, 2, 3)
     end
@@ -85,7 +80,7 @@
     p1 = convert_arguments(AbstractPlotting.PointBased(), lsa)
     @test p1[1][1:4] == pts
     @test p1[1][6:9] == pts1
-    
+
     mls = MultiLineString(lsa)
     p2 = convert_arguments(AbstractPlotting.PointBased(), mls)
     @test p2[1][1:4] == pts
@@ -112,7 +107,7 @@
     mpol = MultiPolygon([pol, pol1])
     @test p4[1][1:4] == pts
     @test p4[1][6:9] == pts1
-    @test p4[1][11:15] == pts2 
+    @test p4[1][11:15] == pts2
     @test p4[1][17:20] == pts3
     @test p4[1][22:26] == pts4
 end
@@ -126,16 +121,16 @@
 
     # for readability, the length of dash and dot
     dash, dot = 3.0, 1.0
-    
+
     @test line_diff_pattern(:dash)             ==
           line_diff_pattern("-",   :normal)    == [dash, 3.0]
-    @test line_diff_pattern(:dot)              == 
+    @test line_diff_pattern(:dot)              ==
           line_diff_pattern(".",   :normal)    == [dot, 2.0]
     @test line_diff_pattern(:dashdot)          ==
           line_diff_pattern("-.",  :normal)    == [dash, 3.0, dot, 3.0]
-    @test line_diff_pattern(:dashdotdot)       == 
+    @test line_diff_pattern(:dashdotdot)       ==
           line_diff_pattern("-..", :normal)    == [dash, 3.0, dot, 2.0, dot, 3.0]
-        
+
     @test line_diff_pattern(:dash, :loose)     == [dash, 6.0]
     @test line_diff_pattern(:dot,  :loose)     == [dot, 4.0]
     @test line_diff_pattern("-",   :dense)     == [dash, 2.0]
@@ -148,7 +143,7 @@
 
     # gaps must be Symbol, a number, or two numbers
     @test_throws ArgumentError line_diff_pattern(:dash, :NORMAL)
-    @test_throws ArgumentError line_diff_pattern(:dash, ()) 
+    @test_throws ArgumentError line_diff_pattern(:dash, ())
     @test_throws ArgumentError line_diff_pattern(:dash, (1, 2, 3))
 end
 
@@ -164,7 +159,7 @@
     myvector = MyVector(collect(1:10))
     mynestedvector = MyNestedVector(MyVector(collect(11:20)))
     @test_throws ErrorException convert_arguments(Lines, myvector, mynestedvector)
-    
+
     AbstractPlotting.convert_single_argument(v::MyNestedVector) = v.v
     AbstractPlotting.convert_single_argument(v::MyVector) = v.v
 
