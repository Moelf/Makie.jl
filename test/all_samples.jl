--- conflicted
+++ resolved
@@ -458,7 +458,7 @@
 end
 
 
-<<<<<<< HEAD
+
 using Makie, GeometryTypes
 scene = Scene()
 points = decompose(Point2f0, Circle(Point2f0(0), 500f0))
@@ -469,7 +469,7 @@
 y = poly([Circle(Point2f0(600+i, i), 50f0) for i = 1:150:800])
 x = poly([Rectangle{Float32}(600+i, i, 100, 100) for i = 1:150:800], strokewidth = 10, strokecolor = :black)
 x = linesegment([Point2f0(600+i, i) => Point2f0(i + 700, i + 100) for i = 1:150:800], linewidth = 20, color = :purple)
-=======
+
 
 #cell
 using Makie, Colors
@@ -478,4 +478,3 @@
 center!(scene)
 image(map(x->RGB(x,0.5, 0.5), rand(32,32)))
 center!(scene)
->>>>>>> 0305dbe7
