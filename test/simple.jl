using AbstractPlotting
using GLMakie
using GeometryBasics
using Observables
<<<<<<< HEAD
using GLMakie
using FileIO
using MakieGallery
=======
>>>>>>> a6caef51



scatter(1:4, color=1:4)

scatter(1:4, color=rand(RGBAf0, 4))
scatter(1:4, color=rand(RGBf0, 4))
scatter(1:4, color=:red)

scatter(1:4, marker='☼')
scatter(1:4, marker=['☼', '◒', '◑', '◐'])
scatter(1:4, marker="☼◒◑◐")
scatter(1:4, marker=rand(RGBf0, 10, 10), markersize=20px) |> display
# TODO rotation with markersize=px
scatter(1:4, marker='▲', markersize=0.3, rotations=LinRange(0, pi, 4)) |> display

# Lines
positions = Point2f0.([1:4; NaN; 1:4], [1:4; NaN; 2:5])
lines(positions)
lines(positions, linestyle=:dot)
lines(positions, linestyle=[0.0, 1.0, 2.0, 3.0, 4.0])
lines(positions, color=1:9)
lines(positions, color=rand(RGBf0, 9), linewidth=4)

# Linesegments
linesegments(1:4)
linesegments(1:4, linestyle=:dot)
linesegments(1:4, linestyle=[0.0, 1.0, 2.0, 3.0, 4.0])
linesegments(1:4, color=1:4)
linesegments(1:4, color=rand(RGBf0, 4), linewidth=4)
x = Point2f0[(1, 1), (2, 2), (3, 2), (4, 4)]
points = connect(x, LineFace{Int}[(1, 2), (2, 3), (3, 4)])
x = linesegments(points)

# Surface
data = AbstractPlotting.peaks()
surface(-10..10, -10..10, data)
surface(-10..10, -10..10, data, color=rand(size(data)...)) |> display
surface(-10..10, -10..10, data, color=rand(RGBf0, size(data)...))
surface(-10..10, -10..10, data, colormap=:magma, colorrange=(0.0, 2.0))

# Polygons
poly(decompose(Point2f0, Circle(Point2f0(0), 1f0))) |> display


# Image like!
image(rand(10, 10))
heatmap(rand(10, 10)) |> display

# Volumes

volume(rand(4, 4, 4), isovalue=0.5, isorange=0.01, algorithm=:iso) |> display
volume(rand(4, 4, 4), algorithm=:mip)
volume(rand(4, 4, 4), algorithm=:absorption)
volume(rand(4, 4, 4), algorithm=Int32(5)) |> display

volume(rand(RGBAf0, 4, 4, 4), algorithm=:absorptionrgba)
contour(rand(4, 4, 4)) |> display

# Meshes
cat = load(GLMakie.assetpath("cat.obj"))
tex = load(GLMakie.assetpath("diffusemap.tga"))
scren = mesh(cat, color=tex)

m = mesh([(0.0, 0.0), (0.5, 1.0), (1.0, 0.0)], color = [:red, :green, :blue],
     shading = false) |> display


# Axis
scene = lines(IRect(Vec2f0(0), Vec2f0(1)))
axis = scene[Axis]
axis.ticks.ranges = ([0.1, 0.2, 0.9], [0.1, 0.2, 0.9])
axis.ticks.labels = (["😸", "♡", "𝕴"], ["β ÷ δ", "22", "≙"])
scene


database = MakieGallery.load_database()

mesh_examples = filter(database) do example
    "mesh" in example.tags
end
666
#=
2, Pyramid decompose
68, circle faces
85 --> fuzzy text
Contours 3D
=#
database[5].title


function next_example()
# i = 140
i += 1
println(i)
eval_example(database[i-1]) |> display

data = sort(randn(100))
barplot(data)


scene1 = mesh(
    Sphere(Point3f0(0), 1f0), color=:red,
    ambient = Vec3f0(0.5), diffuse = Vec3f0(0.3), specular = Vec3f0(1), shininess = 10f0,
    lightposition = Vec3f0(10), show_axis=false
)

m= AbstractPlotting.convert_arguments(AbstractPlotting.Mesh, Sphere(Point3f0(0), 1f0))


scren = display(scene1)
robj = scren.renderlist[1][3]
robj.uniforms[:sc][] = Vec3f0(0.5)
robj.vertexarray.program.shader
robj.uniforms[:]
scene1[end].lightposition[] = Vec3f0(0.1, 10, 20)<|MERGE_RESOLUTION|>--- conflicted
+++ resolved
@@ -2,14 +2,9 @@
 using GLMakie
 using GeometryBasics
 using Observables
-<<<<<<< HEAD
 using GLMakie
 using FileIO
 using MakieGallery
-=======
->>>>>>> a6caef51
-
-
 
 scatter(1:4, color=1:4)
 
@@ -81,46 +76,4 @@
 axis = scene[Axis]
 axis.ticks.ranges = ([0.1, 0.2, 0.9], [0.1, 0.2, 0.9])
 axis.ticks.labels = (["😸", "♡", "𝕴"], ["β ÷ δ", "22", "≙"])
-scene
-
-
-database = MakieGallery.load_database()
-
-mesh_examples = filter(database) do example
-    "mesh" in example.tags
-end
-666
-#=
-2, Pyramid decompose
-68, circle faces
-85 --> fuzzy text
-Contours 3D
-=#
-database[5].title
-
-
-function next_example()
-# i = 140
-i += 1
-println(i)
-eval_example(database[i-1]) |> display
-
-data = sort(randn(100))
-barplot(data)
-
-
-scene1 = mesh(
-    Sphere(Point3f0(0), 1f0), color=:red,
-    ambient = Vec3f0(0.5), diffuse = Vec3f0(0.3), specular = Vec3f0(1), shininess = 10f0,
-    lightposition = Vec3f0(10), show_axis=false
-)
-
-m= AbstractPlotting.convert_arguments(AbstractPlotting.Mesh, Sphere(Point3f0(0), 1f0))
-
-
-scren = display(scene1)
-robj = scren.renderlist[1][3]
-robj.uniforms[:sc][] = Vec3f0(0.5)
-robj.vertexarray.program.shader
-robj.uniforms[:]
-scene1[end].lightposition[] = Vec3f0(0.1, 10, 20)+scene