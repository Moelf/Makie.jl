@cell arc(Point2f0(0, 0), 1, 0, pi)

@cell begin
    scene = Scene(raw=true, camera=campixel!)
    text!(
        scene, "boundingbox",
        align=(:left, :center),
        position=(50, 50)
    )
    scale!(scene, Vec3f0(4, 1, 1))
    linesegments!(boundingbox(scene))
    offset = 0
    for a_lign in (:center, :left, :right), b_lign in (:center, :left, :right)
<<<<<<< HEAD
        global offset
=======
>>>>>>> fe26b029
        t = text!(
            "boundingbox",
            align=(a_lign, b_lign),
            position=(50, 100 + offset)
        )[end]
        linesegments!(boundingbox(t))
        offset += 50
    end
    scene
end

# @cell mesh(IRect(0, 0, 200, 200))

@cell poly(IRect(0, 0, 200, 200), strokewidth=20, strokecolor=:red, color=(:black, 0.4))

@cell begin
    scene = poly([Rect(0, 0, 20, 20)])
    scatter!(Rect(0, 0, 20, 20), color=:red, markersize=2)
end

@cell scatter(RNG.rand(10), color=RNG.rand(10), colormap=:Spectral)

@cell begin
    lines(Rect(0, 0, 1, 1), linewidth=4, scale_plot=false)
    scatter!([Point2f0(0.5, 0.5)], markersize=1, marker='I', scale_plot=false)
end

@cell lines(RNG.rand(10), RNG.rand(10), color=RNG.rand(10), linewidth=10)
@cell lines(RNG.rand(10), RNG.rand(10), color=RNG.rand(RGBAf0, 10), linewidth=10)
@cell scatter(0..1, RNG.rand(10), markersize=RNG.rand(10) .* 0.1)
@cell scatter(LinRange(0, 1, 10), RNG.rand(10))
@cell scatter(RNG.rand(10), LinRange(0, 1, 10))


@cell begin
    scene = Scene()
    cam2d!(scene)
    axis2d!(
        scene, IRect(Vec2f0(0), Vec2f0(1)),
        ticks=(ranges = ([0.1, 0.2, 0.9], [0.1, 0.2, 0.9]),
            labels = (["😸", "♡", "𝕴"], ["β ÷ δ", "22", "≙"])), raw=true
    )
    center!(scene)
    scene
end

@cell begin
    angles = range(0, stop=2pi, length=20)
    pos = Point2f0.(sin.(angles), cos.(angles))
    scatter(pos, markersize=0.2, markerspace=SceneSpace, rotations=-angles, marker='▲', scale_plot=false)
    scatter!(pos, markersize=5, color=:red, scale_plot=false)
end

@cell heatmap(RNG.rand(50, 50), colormap=:RdBu, alpha=0.2)

@cell arc(Point2f0(0), 10f0, 0f0, pi, linewidth=20)

# themes
@cell scatter(Theme(color=:green), RNG.rand(10), RNG.rand(10), markersize=0.1)
@cell scatter!(Scene(), Theme(color=:green), RNG.rand(10), RNG.rand(10), markersize=0.01)
@cell scatter!(Scene(), Theme(color=:green), RNG.rand(10), RNG.rand(10))
@cell scatter(Theme(color=:green), RNG.rand(10), RNG.rand(10))
@cell scatter(Theme(color=:green), RNG.rand(10), RNG.rand(10), markersize=0.05)

@cell contour(RNG.rand(10, 100))
@cell contour(RNG.rand(100, 10))
@cell contour(RNG.randn(100, 90), levels=3)

@cell contour(RNG.randn(100, 90), levels=[0.1, 0.5, 0.8])
@cell contour(RNG.randn(100, 90), levels=[0.1, 0.5, 0.8], color=:black)
@cell contour(RNG.randn(33, 30), levels=[0.1, 0.5, 0.9], color=[:black, :green, (:blue, 0.4)], linewidth=2)
@cell contour(RNG.randn(33, 30), levels=[0.1, 0.5, 0.9], colormap=:Spectral)
@cell contour(
    RNG.rand(33, 30) .* 6 .- 3, levels=[-2.5, 0.4, 0.5, 0.6, 2.5],
    colormap=[(:black, 0.2), :red, :blue, :green, (:black, 0.2)],
    colorrange=(0.2, 0.8)
)

@cell lines(Circle(Point2f0(0), Float32(1)); scale_plot=false, resolution=(800, 1000))

@cell begin
    v(x::Point2{T}) where T = Point2{T}(x[2], 4 * x[1])
    streamplot(v, -2..2, -2..2)
end

@cell lines(-1..1, x -> x^2)
@cell scatter(-1..1, x -> x^2)

@cell begin
    r = range(-3pi, stop=3pi, length=100)
    s = volume(r, r, r, (x, y, z) -> cos(x) + sin(y) + cos(z), algorithm=:iso, isorange=0.1f0, show_axis=false)
    v2 = volume!(r, r, r, (x, y, z) -> cos(x) + sin(y) + cos(z), algorithm=:mip, show_axis=false)[end]
    translate!(v2, Vec3f0(6pi, 0, 0))
    s
end


@cell meshscatter(RNG.rand(10), RNG.rand(10), RNG.rand(10), color=RNG.rand(10))
@cell meshscatter(RNG.rand(10), RNG.rand(10), RNG.rand(10), color=RNG.rand(RGBAf0, 10))


@cell begin
<<<<<<< HEAD
    using GeometryBasics
=======
>>>>>>> fe26b029
    s1 = uv_mesh(Sphere(Point3f0(0), 1f0))
    mesh(uv_mesh(Sphere(Point3f0(0), 1f0)), color=RNG.rand(50, 50))
    # ugh, bug In GeometryTypes for UVs of non unit spheres.
    s2 = uv_mesh(Sphere(Point3f0(0), 1f0))
    s2.position .= s2.position .+ (Point3f0(0, 2, 0),)
    mesh!(s2, color=RNG.rand(RGBAf0, 50, 50))
end

@cell begin
    # Unequal x and y sizes in surface
    NL = 30
    NR = 31
    function xy_data(x, y)
        r = sqrt(x^2 + y^2)
        r == 0.0 ? 1f0 : (sin(r) / r)
    end
    lspace = range(-10, stop=10, length=NL)
    rspace = range(-10, stop=10, length=NR)

    z = Float32[xy_data(x, y) for x in lspace, y in rspace]
    l = range(0, stop=3, length=NL)
    r = range(0, stop=3, length=NR)
    surface(
        l, r, z,
        colormap=:Spectral
    )
end

@cell begin
    # Matrices of data in surfaces
    NL = 30
    NR = 31
    function xy_data(x, y)
        r = sqrt(x^2 + y^2)
        r == 0.0 ? 1f0 : (sin(r) / r)
    end
    lspace = range(-10, stop=10, length=NL)
    rspace = range(-10, stop=10, length=NR)

    z = Float32[xy_data(x, y) for x in lspace, y in rspace]
    l = range(0, stop=3, length=NL)
    r = range(0, stop=3, length=NR)
    surface(
        [l for l in l, r in r], [r for l in l, r in r], z,
        colormap=:Spectral
    )
end
<|MERGE_RESOLUTION|>--- conflicted
+++ resolved
@@ -11,10 +11,6 @@
     linesegments!(boundingbox(scene))
     offset = 0
     for a_lign in (:center, :left, :right), b_lign in (:center, :left, :right)
-<<<<<<< HEAD
-        global offset
-=======
->>>>>>> fe26b029
         t = text!(
             "boundingbox",
             align=(a_lign, b_lign),
@@ -117,10 +113,6 @@
 
 
 @cell begin
-<<<<<<< HEAD
-    using GeometryBasics
-=======
->>>>>>> fe26b029
     s1 = uv_mesh(Sphere(Point3f0(0), 1f0))
     mesh(uv_mesh(Sphere(Point3f0(0), 1f0)), color=RNG.rand(50, 50))
     # ugh, bug In GeometryTypes for UVs of non unit spheres.
