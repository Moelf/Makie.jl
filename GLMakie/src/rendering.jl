--- conflicted
+++ resolved
@@ -122,17 +122,11 @@
     function sortby(x)
         robj = x[3]
         plot = screen.cache2plot[robj.id]
-<<<<<<< HEAD
-        return Makie.zvalue2d(plot)
-    end
-    sort!(screen.renderlist; by=sortby)
-=======
         # TODO, use actual boundingbox
         return Makie.zvalue2d(plot)
     end
     sort!(screen.renderlist; by=sortby)
 
->>>>>>> 69d37092
     # NOTE
     # The transparent color buffer is reused by SSAO and FXAA. Changing the
     # render order here may introduce artifacts because of that.
