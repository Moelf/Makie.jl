using ..GLMakie: enable_SSAO, transparency_weight_scale

@enum Shape CIRCLE RECTANGLE ROUNDED_RECTANGLE DISTANCEFIELD TRIANGLE
@enum CubeSides TOP BOTTOM FRONT BACK RIGHT LEFT

struct Grid{N,T <: AbstractRange}
    dims::NTuple{N,T}
end
Base.ndims(::Grid{N,T}) where {N,T} = N

Grid(ranges::AbstractRange...) = Grid(ranges)
function Grid(a::Array{T,N}) where {N,T}
    s = Vec{N,Float32}(size(a))
    smax = maximum(s)
    s = s ./ smax
    Grid(ntuple(Val{N}) do i
        range(0, stop=s[i], length=size(a, i))
    end)
end

Grid(a::AbstractArray, ranges...) = Grid(a, ranges)

"""
This constructor constructs a grid from ranges given as a tuple.
Due to the approach, the tuple `ranges` can consist of NTuple(2, T)
and all kind of range types. The constructor will make sure that all ranges match
the size of the dimension of the array `a`.
"""
function Grid(a::AbstractArray{T,N}, ranges::Tuple) where {T,N}
    length(ranges) = ! N && throw(ArgumentError(
        "You need to supply a range for every dimension of the array. Given: $ranges
        given Array: $(typeof(a))"
    ))
    Grid(ntuple(Val(N)) do i
        range(first(ranges[i]), stop=last(ranges[i]), length=size(a, i))
    end)
end

Base.length(p::Grid) = prod(size(p))
Base.size(p::Grid) = map(length, p.dims)
function Base.getindex(p::Grid{N,T}, i) where {N,T}
    inds = ind2sub(size(p), i)
    return Point{N,eltype(T)}(ntuple(Val(N)) do i
        p.dims[i][inds[i]]
    end)
end

Base.iterate(g::Grid, i=1) = i <= length(g) ? (g[i], i + 1) : nothing

GLAbstraction.isa_gl_struct(x::Grid) = true
GLAbstraction.toglsltype_string(t::Grid{N,T}) where {N,T} = "uniform Grid$(N)D"
function GLAbstraction.gl_convert_struct(g::Grid{N,T}, uniform_name::Symbol) where {N,T}
    return Dict{Symbol,Any}(
        Symbol("$uniform_name.start") => Vec{N,Float32}(minimum.(g.dims)),
        Symbol("$uniform_name.stop") => Vec{N,Float32}(maximum.(g.dims)),
        Symbol("$uniform_name.lendiv") => Vec{N,Cint}(length.(g.dims) .- 1),
        Symbol("$uniform_name.dims") => Vec{N,Cint}(map(length, g.dims))
    )
end
function GLAbstraction.gl_convert_struct(g::Grid{1,T}, uniform_name::Symbol) where T
    x = g.dims[1]
    return Dict{Symbol,Any}(
        Symbol("$uniform_name.start") => Float32(minimum(x)),
        Symbol("$uniform_name.stop") => Float32(maximum(x)),
        Symbol("$uniform_name.lendiv") => Cint(length(x) - 1),
        Symbol("$uniform_name.dims") => Cint(length(x))
    )
end

struct GLVisualizeShader <: AbstractLazyShader
    paths::Tuple
    kw_args::Dict{Symbol,Any}
    function GLVisualizeShader(paths::String...; view=Dict{String,String}(), kw_args...)
        # TODO properly check what extensions are available
        @static if !Sys.isapple()
            view["GLSL_EXTENSIONS"] = "#extension GL_ARB_conservative_depth: enable"
            view["SUPPORTED_EXTENSIONS"] = "#define DETPH_LAYOUT"
        end
        args = Dict{Symbol, Any}(kw_args)
        args[:view] = view
        args[:fragdatalocation] = [(0, "fragment_color"), (1, "fragment_groupid")]
        new(map(x -> loadshader(x), paths), args)
    end
end

function assemble_robj(data, program, bb, primitive, pre_fun, post_fun)
    transp = get(data, :transparency, Observable(false))
    overdraw = get(data, :overdraw, Observable(false))
    pre = if !isnothing(pre_fun)
        _pre_fun = GLAbstraction.StandardPrerender(transp, overdraw)
        ()->(_pre_fun(); pre_fun())
    else
        GLAbstraction.StandardPrerender(transp, overdraw)
    end
    robj = RenderObject(data, program, pre, nothing, bb, nothing)
    post = if haskey(data, :instances)
        GLAbstraction.StandardPostrenderInstanced(data[:instances], robj.vertexarray, primitive)
    else
        GLAbstraction.StandardPostrender(robj.vertexarray, primitive)
    end
    robj.postrenderfunction = if !isnothing(post_fun)
        () -> (post(); post_fun())
    else
        post
    end
    robj
end

function assemble_shader(data)
    shader = data[:shader]
    delete!(data, :shader)
    glp = get(data, :gl_primitive, GL_TRIANGLES)
    return assemble_robj(
        data, shader, Rect3f(), glp,
        get(data, :prerender, nothing),
        get(data, :postrender, nothing)
    )
end

"""
Converts index arrays to the OpenGL equivalent.
"""
to_index_buffer(x::GLBuffer) = x
to_index_buffer(x::TOrSignal{Int}) = x
to_index_buffer(x::VecOrSignal{UnitRange{Int}}) = x
to_index_buffer(x::TOrSignal{UnitRange{Int}}) = x
"""
For integers, we transform it to 0 based indices
"""
to_index_buffer(x::AbstractVector{I}) where {I <: Integer} = indexbuffer(Cuint.(x .- 1))
function to_index_buffer(x::Observable{<: AbstractVector{I}}) where I <: Integer
    indexbuffer(lift(x -> Cuint.(x .- 1), x))
end

"""
If already GLuint, we assume its 0 based (bad heuristic, should better be solved with some Index type)
"""
function to_index_buffer(x::VectorTypes{I}) where I <: Union{GLuint,LineFace{GLIndex}}
    indexbuffer(x)
end

to_index_buffer(x) = error(
    "Not a valid index type: $(typeof(x)).
    Please choose from Int, Vector{UnitRange{Int}}, Vector{Int} or a signal of either of them"
)

function visualize(@nospecialize(main), @nospecialize(s), @nospecialize(data))
    data = _default(main, s, copy(data))
<<<<<<< HEAD
    @gen_defaults! data begin # make sure every object has these!
        model = Mat4f(I)
    end
    haskey(data, :space) && pop!(data, :space)
    haskey(data, :markerspace) && pop!(data, :markerspace)
=======
>>>>>>> 5f17e3a9
    return assemble_shader(data)
end

function output_buffers(transparency = false)
    if transparency
        """
        layout(location=2) out float coverage;
        """
    elseif enable_SSAO[]
        """
        layout(location=2) out vec3 fragment_position;
        layout(location=3) out vec3 fragment_normal_occlusion;
        """
    else
        ""
    end
end

function output_buffer_writes(transparency = false)
    if transparency
        scale = transparency_weight_scale[]
        """
        float weight = color.a * max(0.01, $scale * pow((1 - gl_FragCoord.z), 3));
        coverage = color.a;
        fragment_color.rgb = weight * color.rgb;
        fragment_color.a = weight;
        """
    elseif enable_SSAO[]
        """
        fragment_color = color;
        fragment_position = o_view_pos;
        fragment_normal_occlusion.xyz = o_normal;
        """
    else
        "fragment_color = color;"
    end
end<|MERGE_RESOLUTION|>--- conflicted
+++ resolved
@@ -146,14 +146,6 @@
 
 function visualize(@nospecialize(main), @nospecialize(s), @nospecialize(data))
     data = _default(main, s, copy(data))
-<<<<<<< HEAD
-    @gen_defaults! data begin # make sure every object has these!
-        model = Mat4f(I)
-    end
-    haskey(data, :space) && pop!(data, :space)
-    haskey(data, :markerspace) && pop!(data, :markerspace)
-=======
->>>>>>> 5f17e3a9
     return assemble_shader(data)
 end
 
