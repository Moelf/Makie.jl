--- conflicted
+++ resolved
@@ -3,10 +3,6 @@
 using FileIO
 using GeometryBasics
 using GeometryBasics: origin
-<<<<<<< HEAD
-using Pkg
-=======
->>>>>>> eda228a3
 using Random
 using ReferenceTests
 
@@ -15,12 +11,7 @@
     @warn("TESTING WITHOUT OPENGL DEBUGGING")
 end
 
-<<<<<<< HEAD
 GLMakie.activate!(framerate=1.0, scalefactor=1.0)
-=======
-
-GLMakie.activate!(framerate=1.0)
->>>>>>> eda228a3
 
 @testset "mimes" begin
     Makie.inline!(true)
